import argparse

from tensorrt_llm import SamplingParams
from tensorrt_llm._torch import LLM
from tensorrt_llm.llmapi import (EagleDecodingConfig, KvCacheConfig,
                                 MTPDecodingConfig, NGramDecodingConfig)

example_prompts = [
    "Hello, my name is",
    "The president of the United States is",
    "The capital of France is",
    "The future of AI is",
]


def add_llm_args(parser):
    parser.add_argument('--model_dir',
                        type=str,
                        required=True,
                        help="Model checkpoint directory.")
    parser.add_argument("--prompt",
                        type=str,
                        nargs="+",
                        help="A single or a list of text prompts.")
    # Build config
    parser.add_argument("--max_seq_len",
                        type=int,
                        default=None,
                        help="The maximum sequence length.")
    parser.add_argument("--max_batch_size",
                        type=int,
                        default=2048,
                        help="The maximum batch size.")
    parser.add_argument(
        "--max_num_tokens",
        type=int,
        default=8192,
        help=
        "The maximum total tokens (context + generation) across all sequences in a batch."
    )

    # Parallelism
    parser.add_argument('--attention_backend',
                        type=str,
                        default='TRTLLM',
                        choices=[
                            'VANILLA', 'TRTLLM', 'FLASHINFER',
                            'FLASHINFER_STAR_ATTENTION'
                        ])
    parser.add_argument('--moe_backend',
                        type=str,
                        default='CUTLASS',
                        choices=['CUTLASS', 'TRTLLM', 'VANILLA'])
    parser.add_argument('--enable_attention_dp',
                        default=False,
                        action='store_true')
    parser.add_argument('--enable_trtllm_sampler',
                        default=False,
                        action='store_true')
    parser.add_argument('--tp_size', type=int, default=1)
    parser.add_argument('--pp_size', type=int, default=1)
    parser.add_argument('--moe_ep_size', type=int, default=-1)
    parser.add_argument('--moe_tp_size', type=int, default=-1)
    parser.add_argument('--moe_cluster_size', type=int, default=-1)

    # KV cache
    parser.add_argument('--kv_cache_dtype', type=str, default='auto')
    parser.add_argument('--disable_kv_cache_reuse',
                        default=False,
                        action='store_true')
    parser.add_argument("--kv_cache_fraction", type=float, default=None)

    # Runtime
    parser.add_argument('--disable_overlap_scheduler',
                        default=False,
                        action='store_true')
    parser.add_argument('--enable_chunked_prefill',
                        default=False,
                        action='store_true')
    parser.add_argument('--use_cuda_graph', default=False, action='store_true')
<<<<<<< HEAD
    parser.add_argument('--cuda_graph_padding_enabled',
                        default=False,
                        action='store_true')
    parser.add_argument('--cuda_graph_batch_sizes',
                        nargs='+',
                        type=int,
                        default=None)
=======
>>>>>>> ec50684d
    parser.add_argument('--print_iter_log',
                        default=False,
                        action='store_true',
                        help='Print iteration logs during execution')
    parser.add_argument('--use_torch_compile',
                        default=False,
                        action='store_true',
                        help='Use torch.compile to optimize the model')
    parser.add_argument('--use_piecewise_cuda_graph',
                        default=False,
                        action='store_true',
                        help='Use piecewise CUDA graph to optimize the model')

    # Sampling
    parser.add_argument("--max_tokens", type=int, default=64)
    parser.add_argument("--temperature", type=float, default=None)
    parser.add_argument("--top_k", type=int, default=None)
    parser.add_argument("--top_p", type=float, default=None)
    parser.add_argument('--load_format', type=str, default='auto')

    # Speculative decoding
    parser.add_argument('--spec_decode_algo', type=str, default=None)
    parser.add_argument('--spec_decode_nextn', type=int, default=1)
    parser.add_argument('--eagle_model_dir', type=str, default=None)
    parser.add_argument('--max_matching_ngram_size', type=int, default=5)

    # Relaxed acceptance
    parser.add_argument('--use_relaxed_acceptance_for_thinking',
                        default=False,
                        action='store_true')
    parser.add_argument('--relaxed_topk', type=int, default=1)
    parser.add_argument('--relaxed_delta', type=float, default=0.)

    return parser


def parse_arguments():
    parser = argparse.ArgumentParser(
        description="LLM models with the PyTorch workflow.")
    parser = add_llm_args(parser)
    args = parser.parse_args()
    return args


def setup_llm(args):
    kv_cache_config = KvCacheConfig(
        enable_block_reuse=not args.disable_kv_cache_reuse,
        free_gpu_memory_fraction=args.kv_cache_fraction,
    )

    spec_decode_algo = args.spec_decode_algo.upper(
    ) if args.spec_decode_algo is not None else None

    if spec_decode_algo == 'MTP':
        spec_config = MTPDecodingConfig(
            num_nextn_predict_layers=args.spec_decode_nextn,
            use_relaxed_acceptance_for_thinking=args.
            use_relaxed_acceptance_for_thinking,
            relaxed_topk=args.relaxed_topk,
            relaxed_delta=args.relaxed_delta)
    elif spec_decode_algo == "EAGLE3":
        spec_config = EagleDecodingConfig(
            max_draft_len=args.spec_decode_nextn,
            pytorch_eagle_weights_path=args.eagle_model_dir)
    elif spec_decode_algo == "NGRAM":
        spec_config = NGramDecodingConfig(
            prompt_lookup_num_tokens=args.spec_decode_nextn,
            max_matching_ngram_size=args.max_matching_ngram_size,
            is_keep_all=True,
            is_use_oldest=True,
            is_public_pool=True,
        )
    else:
        spec_config = None

    llm = LLM(model=args.model_dir,
              backend='pytorch',
              disable_overlap_scheduler=args.disable_overlap_scheduler,
              kv_cache_dtype=args.kv_cache_dtype,
              kv_cache_config=kv_cache_config,
              attn_backend=args.attention_backend,
              use_cuda_graph=args.use_cuda_graph,
              load_format=args.load_format,
              print_iter_log=args.print_iter_log,
              enable_iter_perf_stats=args.print_iter_log,
              torch_compile_enabled=args.use_torch_compile,
              torch_compile_piecewise_cuda_graph=args.use_piecewise_cuda_graph,
              moe_backend=args.moe_backend,
              enable_trtllm_sampler=args.enable_trtllm_sampler,
              max_seq_len=args.max_seq_len,
              max_batch_size=args.max_batch_size,
              max_num_tokens=args.max_num_tokens,
              enable_attention_dp=args.enable_attention_dp,
              tensor_parallel_size=args.tp_size,
              pipeline_parallel_size=args.pp_size,
              moe_expert_parallel_size=args.moe_ep_size,
              moe_tensor_parallel_size=args.moe_tp_size,
              moe_cluster_parallel_size=args.moe_cluster_size,
              enable_chunked_prefill=args.enable_chunked_prefill,
              speculative_config=spec_config)

    sampling_params = SamplingParams(
        max_tokens=args.max_tokens,
        temperature=args.temperature,
        top_k=args.top_k,
        top_p=args.top_p,
    )
    return llm, sampling_params


def main():
    args = parse_arguments()
    prompts = args.prompt if args.prompt else example_prompts

    llm, sampling_params = setup_llm(args)
    outputs = llm.generate(prompts, sampling_params)

    for i, output in enumerate(outputs):
        prompt = output.prompt
        generated_text = output.outputs[0].text
        print(f"[{i}] Prompt: {prompt!r}, Generated text: {generated_text!r}")


if __name__ == '__main__':
    main()<|MERGE_RESOLUTION|>--- conflicted
+++ resolved
@@ -78,7 +78,6 @@
                         default=False,
                         action='store_true')
     parser.add_argument('--use_cuda_graph', default=False, action='store_true')
-<<<<<<< HEAD
     parser.add_argument('--cuda_graph_padding_enabled',
                         default=False,
                         action='store_true')
@@ -86,8 +85,6 @@
                         nargs='+',
                         type=int,
                         default=None)
-=======
->>>>>>> ec50684d
     parser.add_argument('--print_iter_log',
                         default=False,
                         action='store_true',
