import bisect
import contextlib
import copy
import functools
import gc
import inspect
import math
import os
import traceback
import weakref
from abc import ABC, abstractmethod
from contextlib import contextmanager
from typing import Any, Callable, Dict, List, Optional, Tuple

import torch
import torch._dynamo.config

import tensorrt_llm.bindings.internal.userbuffers as ub
from tensorrt_llm._utils import (is_trace_enabled, nvtx_range, release_gc,
                                 str_dtype_to_torch, torch_dtype_to_str,
                                 trace_func)
from tensorrt_llm.inputs.multimodal import (MultimodalParams,
                                            MultimodalRuntimeData)
from tensorrt_llm.logger import logger
from tensorrt_llm.lora_helper import LoraConfig
from tensorrt_llm.lora_manager import LoraModelConfig
from tensorrt_llm.mapping import CpType, Mapping
from tensorrt_llm.models.modeling_utils import QuantAlgo
from tensorrt_llm.quantization.utils.fp4_utils import float4_e2m1x2

from ..attention_backend.interface import (AttentionMetadata,
                                           AttentionRuntimeFeatures)
from ..attention_backend.trtllm import TrtllmAttentionMetadata
from ..attention_backend.utils import get_attention_backend
from ..attention_backend.vanilla import VanillaAttentionMetadata
from ..autotuner import AutoTuner, autotune
from ..compilation.backend import Backend
from ..compilation.utils import capture_piecewise_cuda_graph
from ..distributed import MPIDist
from ..distributed.communicator import init_pp_comm
from ..expert_statistic import ExpertStatistic
from ..metadata import KVCacheParams
from ..model_config import ModelConfig, MoeLoadBalancerConfig
from ..models import AutoModelForCausalLM
from ..models.checkpoints.base_checkpoint_loader import BaseCheckpointLoader
from ..models.modeling_multimodal_utils import filter_mm_token_from_input_ids
from ..models.modeling_utils import (DecoderModelForCausalLM, MetaInitMode,
                                     timing)
from ..modules.fused_moe.moe_load_balancer import (
    MoeLoadBalancer, MoeLoadBalancerIterContext, maybe_create_moe_load_balancer)
from ..speculative import (SpecMetadata, get_num_extra_kv_tokens,
                           get_spec_metadata,
                           update_spec_config_from_model_config)
from ..speculative.drafting_loops import ChainDrafter
from ..speculative.mtp import SampleStateTensorsMTP
from ..utils import (get_model_extra_attrs,
                     set_per_request_piecewise_cuda_graph_flag,
                     set_torch_compiling, with_model_extra_attrs)
from .config import LoadFormat, PyTorchConfig
from .config_utils import is_mla
from .cuda_graph_runner import CUDAGraphRunner
from .guided_decoder import CapturableGuidedDecoder
from .layerwise_nvtx_marker import LayerwiseNvtxMarker
from .llm_request import get_draft_token_length
from .resource_manager import (BaseResourceManager, KVCacheManager,
                               ResourceManager, ResourceManagerType)
from .sampler import SampleStateTensors
from .scheduler import ScheduledRequests

MAX_UINT64 = (1 << 64) - 1


class ModelEngine(ABC):

    @abstractmethod
    def get_max_num_sequences(self) -> int:
        raise NotImplementedError

    @abstractmethod
    def forward(
        self,
        scheduled_requests: ScheduledRequests,
        resource_manager: ResourceManager,
        new_tensors_device: Optional[SampleStateTensors],
        gather_context_logits: bool = False,
        cache_indirection_buffer: Optional[torch.Tensor] = None,
    ):
        raise NotImplementedError

    def warmup(self, resource_manager: ResourceManager) -> None:
        """
        This method is called after the KV cache manager is initialized
        inside the given resource manager. Override to perform any
        warmup actions: instantiating CUDA graphs, running torch.compile, etc.
        """
        return


_KV_CACHE_MAP = {
    "fp8": QuantAlgo.FP8.value,
    "nvfp4": QuantAlgo.NVFP4.value,
    "auto": "auto"
}
_VALID_KV_CACHE_DTYPES = ("fp8", "nvfp4", "auto")


def validate_and_set_mamba_ssm_cache_dtype(config: ModelConfig,
                                           mamba_ssm_cache_dtype: str) -> None:
    if mamba_ssm_cache_dtype == "auto":
        mamba_ssm_cache_dtype = config.pretrained_config.torch_dtype
    else:
        mamba_ssm_cache_dtype = str_dtype_to_torch(mamba_ssm_cache_dtype)

    config.quant_config.mamba_ssm_cache_dtype = mamba_ssm_cache_dtype


def validate_and_set_kv_cache_quant(model_config: ModelConfig,
                                    pyt_kv_cache_dtype: str) -> QuantAlgo:
    logger.info(
        f'Validating KV Cache config against kv_cache_dtype="{pyt_kv_cache_dtype}"'
    )
    # Quantization from hf_quant_config.json
    kv_cache_quant = model_config.quant_config.kv_cache_quant_algo
    # PyTorch configuration quantization
    valid_pyt_quant = bool(pyt_kv_cache_dtype in _VALID_KV_CACHE_DTYPES)
    mapped_pyt_quant = _KV_CACHE_MAP.get(pyt_kv_cache_dtype, None)

    # If we're letting the checkpoint dictate the quant with auto, simply
    # return and do not modify the checkpoint.
    if pyt_kv_cache_dtype == "auto":
        logger.info(
            f'KV cache quantization set to "{pyt_kv_cache_dtype}". Using '
            "checkpoint KV quantization.")
        return

    # If we have an invalid quantization, simply raise an exception.
    if not valid_pyt_quant:
        raise ValueError(
            "Overriding KV cache quantization with an invalid type "
            f'"PyTorchConfig.kv_cache_dtype="{pyt_kv_cache_dtype}" '
            f'Accepted types are "{_VALID_KV_CACHE_DTYPES}".')

    # If we get to this point we have a valid quantization setting, but if
    # we have an existing setting and it doesn't match we shouldn't proceed.
    if kv_cache_quant is not None and mapped_pyt_quant != kv_cache_quant:
        raise RuntimeError(
            "Attempting to override KV cache quantization "
            f'"{kv_cache_quant}" with PyTorchConfig.kv_cache_dtype='
            f'"{pyt_kv_cache_dtype}". You cannot override a checkpoint with a '
            "pre-quantized KV cache that doesn't match.")

    # We have an open ended KV cache in the checkpoint
    # and we have a specified override.
    model_config.quant_config.kv_cache_quant_algo = mapped_pyt_quant


def initialize_dummy_weights(
    model: torch.nn.Module,
    low: float = -1e-3,
    high: float = 1e-3,
    seed: int = 0,
) -> None:
    """
    This is similar to this function in SGLang with a few changes:
    https://github.com/sgl-project/sglang/blob/e074e76b31d4fff13e87a455dbc3acdaa92c537a/python/sglang/srt/model_loader/weight_utils.py#L577

    This method is used to initialize weights with dummy values for testing
    models without checkpoints. Unquantized (FP16/BF16/etc) values are generated
    from a uniform distribution over the interval (low, high).

    For some quantized types (FP8/NVFP4), torch has no built-in way to generate random values.
    We simply generate values uniformly across an interval that has been empirically verified
    to not generate NaNs/inf for these.
    """

    def _get_random_min_max(dtype: torch.dtype) -> Tuple[int, int]:
        # These values are not necessarily the largest possible min/max,
        # they need to be small enough to avoid NaNs.
        if dtype in (torch.float8_e4m3fn, torch.int8):
            return (-3.0, 3.0)

        elif dtype == float4_e2m1x2:
            # These correspond to bits of 2 packed FP4 values.
            # Because we only go up to 64, the high 4 bits will
            # always be 0. But this is fine - we just need values
            # that won't generate NaNs.
            return (0, 64)

        else:
            raise NotImplementedError(f"Unknown quantized type: {dtype}.")

    for param in model.state_dict().values():
        generator = torch.Generator(device=param.data.device)
        generator.manual_seed(seed)
        dtype = param.data.dtype

        if param.data.element_size() < 2:
            # We need to do a cast/round since torch doesn't have uniform_
            # support for these dtypes.
            tmp_param = torch.empty(param.data.shape,
                                    dtype=torch.float16,
                                    device=param.data.device)

            quant_min, quant_max = _get_random_min_max(dtype)
            tmp_param = tmp_param.uniform_(quant_min,
                                           quant_max,
                                           generator=generator)

            param.data.copy_(tmp_param.to(dtype))

        # Note: no need to to mess with int32 params, these are probably
        # constants and not weights.
        elif torch.is_floating_point(param):
            param.uniform_(low, high, generator=generator)


def get_rank_model_storage(model):
    total_bytes = 0
    for _, param in model.named_parameters():
        if param.device.type == 'cuda' and param.device.index == torch.cuda.current_device(
        ):
            total_bytes += param.element_size() * param.nelement()
    for _, buf in model.named_buffers():
        if buf.device.type == 'cuda' and buf.device.index == torch.cuda.current_device(
        ):
            total_bytes += buf.element_size() * buf.nelement()
    return total_bytes


def _filter_cuda_graph_batch_sizes(cuda_graph_batch_sizes: list[int],
                                   max_batch_size: int, max_num_tokens: int,
                                   max_draft_len: int,
                                   enable_padding: bool) -> list[int]:
    # This is the largest possible batch size for a pure decoding batch.
    max_cuda_graph_bs = min(max_batch_size,
                            int(max_num_tokens / (1 + max_draft_len)))

    result = []
    # This function assumes cuda_graph_batch_sizes is sorted
    for i, bs in enumerate(cuda_graph_batch_sizes):
        if bs <= max_cuda_graph_bs:
            result.append(bs)
        else:
            # One extra special case for padding. The user gave us at least
            # one batch size to pad to which is larger than the executor's max
            # batch size. In this case, padding to max_cuda_graph_bs is acceptable. The logic
            # is that if the user is OK padding to a batch size B, they should also
            # be OK with padding to some size B' < B since the performance will generally
            # just be better in the smaller case.
            if enable_padding and (i == 0
                                   or result[i - 1] != max_cuda_graph_bs):
                logger.warning(
                    "CUDA graph padding is enabled, but one of the given CUDA graph "
                    f"batch sizes ({bs}) is larger than the executor's max batch size "
                    f"({max_cuda_graph_bs}). We will pad batches to {max_cuda_graph_bs}."
                )
                result.append(max_cuda_graph_bs)
            break

    return result


class PyTorchModelEngine(ModelEngine):

    def __init__(
        self,
        *,
        model_path: str,
        pytorch_backend_config: PyTorchConfig,
        checkpoint_loader: BaseCheckpointLoader,
        batch_size: int = 8,
        max_beam_width: int = 1,
        max_num_tokens: int = 8192,
        max_seq_len: Optional[int] = None,
        mapping: Optional[Mapping] = None,
        attn_runtime_features: Optional[AttentionRuntimeFeatures] = None,
        dist: Optional[MPIDist] = None,
        spec_config: Optional["DecodingBaseConfig"] = None,
        lora_config: Optional[LoraConfig] = None,
        is_draft_model: bool = False,
        drafting_loop_wrapper: Optional[Callable[[torch.nn.Module],
                                                 torch.nn.Module]] = None,
    ):
        self.ub_buffers = None
        self.batch_size = batch_size
        self.max_num_tokens = max_num_tokens
        self.max_seq_len = max_seq_len
        self.max_beam_width = max_beam_width

        self.mapping = mapping
        if mapping.has_pp():
            init_pp_comm(mapping)
        self.dist = dist
        if dist is not None:
            ExpertStatistic.create(self.dist.rank)
        self.pytorch_backend_config = pytorch_backend_config
        self.spec_config = spec_config
        self.is_spec_decode = spec_config is not None
        self.enable_spec_decode = self.is_spec_decode
        self.is_draft_model = is_draft_model

        self.attn_runtime_features = attn_runtime_features or AttentionRuntimeFeatures(
        )

        attn_backend = pytorch_backend_config.attn_backend
        self.model = self._load_model(
            model_path,
            mapping=self.mapping,
            checkpoint_loader=checkpoint_loader,
            attn_backend=attn_backend,
            moe_backend=pytorch_backend_config.moe_backend,
            moe_disable_finalize_fusion=pytorch_backend_config.
            moe_disable_finalize_fusion,
            load_format=pytorch_backend_config.load_format,
            max_num_tokens=max_num_tokens,
            moe_max_num_tokens=pytorch_backend_config.moe_max_num_tokens,
            moe_load_balancer=pytorch_backend_config.moe_load_balancer,
            lora_config=lora_config,
            drafting_loop_wrapper=drafting_loop_wrapper)
        # In case that some tests use stub models and override `_load_model`.
        if not hasattr(self.model, 'extra_attrs'):
            self.model.extra_attrs = {}
        if self.pytorch_backend_config.enable_layerwise_nvtx_marker:
            layerwise_nvtx_marker = LayerwiseNvtxMarker()
            module_prefix = 'Model'
            if self.model.model_config and self.model.model_config.pretrained_config and self.model.model_config.pretrained_config.architectures:
                module_prefix = '|'.join(
                    self.model.model_config.pretrained_config.architectures)
            layerwise_nvtx_marker.register_hooks(self.model, module_prefix)

        self.enable_attention_dp = self.model.model_config.mapping.enable_attention_dp
        self._disable_overlap_scheduler = self.pytorch_backend_config.disable_overlap_scheduler
        self._torch_compile_backend = None
        self.dtype = self.model.config.torch_dtype
        self._init_model_capacity()

        self._torch_compile_backend = None
        # Eagle3 draft model now does not support torch.compile
        self._torch_compile_enabled = pytorch_backend_config.torch_compile_enabled and not is_draft_model
        self._torch_compile_piecewise_cuda_graph = pytorch_backend_config.torch_compile_piecewise_cuda_graph

        piecewise_cuda_graph_num_tokens = (
            pytorch_backend_config.torch_compile_piecewise_cuda_graph_num_tokens
            or pytorch_backend_config.cuda_graph_batch_sizes or [])

        self._piecewise_cuda_graph_num_tokens = [
            i for i in piecewise_cuda_graph_num_tokens
            if i <= self.max_num_tokens
        ]

        try:
            use_ub_for_nccl = (
                pytorch_backend_config.allreduce_strategy == "NCCL_SYMMETRIC"
                and self._init_userbuffers(self.model.config.hidden_size))
            if self._torch_compile_enabled:
                set_torch_compiling(True)
                use_ub = not use_ub_for_nccl and (
                    pytorch_backend_config.torch_compile_enable_userbuffers
                    and self._init_userbuffers(self.model.config.hidden_size))
                self._torch_compile_backend = Backend(
                    pytorch_backend_config.torch_compile_inductor_enabled,
                    enable_userbuffers=use_ub,
                    enable_piecewise_cuda_graph=self.
                    _torch_compile_piecewise_cuda_graph,
                    capture_num_tokens=self._piecewise_cuda_graph_num_tokens,
                    max_num_streams=pytorch_backend_config.
                    torch_compile_max_num_streams)
                if isinstance(self.model, DecoderModelForCausalLM):
                    self.model.model = torch.compile(
                        self.model.model,
                        backend=self._torch_compile_backend,
                        fullgraph=pytorch_backend_config.torch_compile_fullgraph
                    )
                else:
                    self.model = torch.compile(
                        self.model,
                        backend=self._torch_compile_backend,
                        fullgraph=pytorch_backend_config.torch_compile_fullgraph
                    )
                torch._dynamo.config.cache_size_limit = 16
            else:
                set_torch_compiling(False)
        except Exception as e:
            import traceback
            traceback.print_exception(Exception, e, e.__traceback__)
            raise e

        self.is_warmup = False

        self.attn_backend = get_attention_backend(attn_backend)
        self.draft_tokens_cuda = None

        if self.is_spec_decode:
            self.spec_metadata = None
            update_spec_config_from_model_config(self.spec_config,
                                                 self.model.config)
            max_num_draft_tokens = self.spec_config.max_draft_len * batch_size
            self.draft_tokens_cuda = torch.empty((max_num_draft_tokens, ),
                                                 dtype=torch.int,
                                                 device='cuda')
            self.gather_ids_cuda = torch.empty((self.max_num_tokens, ),
                                               dtype=torch.int,
                                               device='cuda')
            self.previous_pos_indices_cuda = torch.empty(
                (self.max_num_tokens, ), dtype=torch.int, device='cuda')
            self.previous_pos_id_offsets_cuda = torch.zeros(
                (self.max_num_tokens, ), dtype=torch.int, device='cuda')
            self.previous_kv_lens_offsets_cuda = torch.zeros((batch_size, ),
                                                             dtype=torch.int,
                                                             device='cuda')
            self.without_logits = self.spec_config.spec_dec_mode.without_logits(
            ) or self.model_is_wrapped
            self.max_draft_len = spec_config.max_draft_len
        else:
            self.without_logits = False
            self.max_draft_len = 0

        self.guided_decoder: Optional[CapturableGuidedDecoder] = None

        # This field is initialized lazily on the first forward pass.
        # This is convenient because:
        # 1) The attention metadata depends on the KV cache manager.
        # 2) The KV cache manager depends on the model configuration.
        # 3) The model configuration is not loaded until the model engine
        # is initialized.
        #
        # NOTE: This can simplified by decoupling the model config loading and
        # the model engine.
        self.attn_metadata = None
        self.iter_states = {}
        self._cuda_graph_mem_pool = self._torch_compile_backend._graph_pool_handle if self._torch_compile_enabled else None

        self._cuda_graph_padding_enabled = pytorch_backend_config.cuda_graph_padding_enabled

        self._cuda_graph_batch_sizes = _filter_cuda_graph_batch_sizes(
            pytorch_backend_config.cuda_graph_batch_sizes, self.batch_size,
            self.max_num_tokens, self.max_draft_len,
            self._cuda_graph_padding_enabled
        ) if pytorch_backend_config.cuda_graph_batch_sizes else []

        self._max_cuda_graph_batch_size = (self._cuda_graph_batch_sizes[-1] if
                                           self._cuda_graph_batch_sizes else 0)

        self.previous_batch_indices_cuda = torch.empty((self.max_num_tokens, ),
                                                       dtype=torch.int,
                                                       device='cuda')
        self.input_ids_cuda = torch.empty((self.max_num_tokens, ),
                                          dtype=torch.int,
                                          device='cuda')
        self.position_ids_cuda = torch.empty((self.max_num_tokens, ),
                                             dtype=torch.int,
                                             device='cuda')
        self.iter_counter = 0

        # We look up this key in resource_manager during forward to find the
        # kv cache manager. Can be changed to support multiple model engines
        # with different KV cache managers.
        self.kv_cache_manager_key = ResourceManagerType.KV_CACHE_MANAGER
        self.lora_model_config: Optional[LoraModelConfig] = None
        self.cuda_graph_runner = CUDAGraphRunner(
            use_cuda_graph=pytorch_backend_config.use_cuda_graph,
            cuda_graph_padding_enabled=self._cuda_graph_padding_enabled,
            supported_batch_sizes=self._cuda_graph_batch_sizes,
            max_supported_batch_size=self._max_cuda_graph_batch_size,
            max_batch_size=self.batch_size,
            max_beam_width=self.max_beam_width,
            max_draft_len=self.max_draft_len,
            use_mrope=self.use_mrope,
            spec_config=self.spec_config,
            cuda_graph_mem_pool=self._cuda_graph_mem_pool,
            enable_attention_dp=self.enable_attention_dp,
            mapping=self.mapping,
            dist=self.dist,
            kv_cache_manager_key=self.kv_cache_manager_key)

        # Setup the local cache indirection buffer only once and reuse it.
        # This way it can also be used for CUDA graphs.
        if self.use_beam_search:
            self.cache_indirection_attention = torch.zeros(
                (self.batch_size, self.max_beam_width, self.max_seq_len +
                 (0 if self._disable_overlap_scheduler else 1)),
                device="cuda",
                dtype=torch.int32)
        else:
            self.cache_indirection_attention = None

    @property
    def runtime_draft_len(self):
        return self.max_draft_len if self.enable_spec_decode else 0

    def set_lora_model_config(self,
                              lora_target_modules: list[str],
                              trtllm_modules_to_hf_modules: dict[str, str],
                              swap_gate_up_proj_lora_b_weight: bool = True):
        self.lora_model_config = LoraModelConfig(
            lora_target_modules=lora_target_modules,
            trtllm_modules_to_hf_modules=trtllm_modules_to_hf_modules,
            hidden_size=self.model.config.hidden_size,
            dtype=torch_dtype_to_str(self.model.config.torch_dtype),
            swap_gate_up_proj_lora_b_weight=swap_gate_up_proj_lora_b_weight)

    def set_guided_decoder(self,
                           guided_decoder: CapturableGuidedDecoder) -> bool:
        if hasattr(self.model, "set_guided_decoder"):
            success = self.model.set_guided_decoder(guided_decoder)
            if success:
                self.guided_decoder = guided_decoder
            return success
        return False

    @property
    def use_mrope(self):
        use_mrope = False
        try:
            use_mrope = self.model.model_config.pretrained_config.rope_scaling[
                'type'] == 'mrope'
        except Exception:
            pass
        logger.debug(f"Detected use_mrope: {use_mrope}")
        return use_mrope

    @property
    def is_warmup(self):
        return getattr(self, "_is_warmup", False)

    @is_warmup.setter
    def is_warmup(self, value: bool):
        self._is_warmup = value

        self.moe_load_balancer_iter_info = (not value, not value)

    @property
    def moe_load_balancer_iter_info(self):
        moe_load_balancer: MoeLoadBalancer = getattr(self, 'moe_load_balancer',
                                                     None)
        if moe_load_balancer is not None:
            return moe_load_balancer.enable_statistic, moe_load_balancer.enable_update_weights
        return False, False

    @moe_load_balancer_iter_info.setter
    def moe_load_balancer_iter_info(self, value: Tuple[bool, bool]):
        moe_load_balancer: MoeLoadBalancer = getattr(self, 'moe_load_balancer',
                                                     None)
        if moe_load_balancer is not None:
            moe_load_balancer.set_iter_info(enable_statistic=value[0],
                                            enable_update_weights=value[1])

    @property
    def use_beam_search(self):
        return self.max_beam_width > 1

    @contextmanager
    def set_warmup_flag(self):
        prev_is_warmup = self.is_warmup
        self.is_warmup = True
        try:
            yield
        finally:
            self.is_warmup = prev_is_warmup

    @staticmethod
    def with_warmup_flag(method):

        @functools.wraps(method)
        def wrapper(self, *args, **kwargs):
            with self.set_warmup_flag():
                return method(self, *args, **kwargs)

        return wrapper

    @contextlib.contextmanager
    def no_cuda_graph(self):
        _run_cuda_graphs = self.cuda_graph_runner.enabled
        self.cuda_graph_runner.enabled = False
        try:
            yield
        finally:
            self.cuda_graph_runner.enabled = _run_cuda_graphs

    @with_warmup_flag
    def warmup(self, resource_manager: ResourceManager) -> None:
        kv_cache_manager = resource_manager.get_resource_manager(
            self.kv_cache_manager_key)
        spec_resource_manager = resource_manager.get_resource_manager(
            ResourceManagerType.SPEC_RESOURCE_MANAGER)
        if kv_cache_manager is None:
            logger.info("Skipping warm up as no KV Cache manager allocated.")
            return
        use_mrope = self.use_mrope

        # The lifetime of model engine and kv cache manager can be different.
        # Reset the global cuda graph dummy request to None in warmup.
        self.cuda_graph_runner.padding_dummy_request = None

        def get_num_extra_decoding_steps():
            if isinstance(self.model, ChainDrafter):
                return self.model.max_draft_len
            else:
                assert not self.model_is_wrapped, (
                    f"Please add logic to determine num_extra_decoding_steps for drafting loop {type(self.model)}"
                )
                return 0

        def get_cuda_graph_warmup_request(batch_size, draft_len):
            # Divide by max_beam_width to get an approximation of the number of requests that can be run in parallel.
            available_blocks = kv_cache_manager.get_num_free_blocks(
            ) // self.max_beam_width
            if available_blocks >= batch_size:
                result = ScheduledRequests()
                result.context_requests = []
                num_extra_decoding_steps = get_num_extra_decoding_steps()

                # Add (batch_size - 1) dummy requests with seq_len=1.
                # Should only need one more page per request.
                requests = kv_cache_manager.add_dummy_requests(
                    list(range(batch_size - 1)),
                    is_gen=True,
                    max_num_draft_tokens=draft_len,
                    use_mrope=use_mrope,
                    max_beam_width=self.max_beam_width,
                    num_extra_decoding_steps=num_extra_decoding_steps)
                # Divide by max_beam_width to get an approximation of the number of tokens that can be added to the final request.
                available_tokens = kv_cache_manager.get_num_available_tokens(
                    draft_len)

                # Add one dummy request with the maximum possible sequence length.
                # The sequence length is limited by both the max_seq_len and the number of available blocks.
                # Also, the sequence length is limited by the max_position_embeddings.
                token_num = max(1, min(available_tokens, self.max_seq_len - 1))
                model_config = self.model.model_config.pretrained_config
                max_position_embeddings = getattr(model_config,
                                                  'max_position_embeddings',
                                                  None)
                if max_position_embeddings is not None:
                    token_num = min(token_num,
                                    max_position_embeddings - draft_len)

                assert token_num > num_extra_decoding_steps, (
                    "Cannot fuse drafting loop. We do not have enough KV cache space "
                    "for all of the draft tokens.")
                token_num -= num_extra_decoding_steps

                max_seq_len_request = kv_cache_manager.add_dummy_requests(
                    request_ids=[batch_size - 1],
                    token_nums=[token_num],
                    is_gen=True,
                    max_num_draft_tokens=draft_len,
                    use_mrope=use_mrope,
                    max_beam_width=self.max_beam_width,
                    num_extra_decoding_steps=num_extra_decoding_steps)[0]
                # Add the longest request before all other seq_len=1 request to simulate the padding CUDA graph case.
                # This batch contains both the longest request and the shortest requests,
                # it also contains the maximum number of requests and the maximum token number,
                # which simulates the extreme case for the padding CUDA graph.
                # Thus we can replay this CUDA graph in all other cases.
                requests.insert(0, max_seq_len_request)
                result.generation_requests = requests
                if spec_resource_manager is not None:
                    spec_resource_manager.add_dummy_requests(
                        request_ids=list(range(batch_size)))
            else:
                result = None
            return result

        def get_warmup_request(num_tokens: int, num_gen_tokens: int):
            available_tokens = kv_cache_manager.get_num_available_tokens(
                self.runtime_draft_len)
            available_blocks = kv_cache_manager.get_num_free_blocks()
            if num_tokens > self.max_num_tokens or num_tokens > available_tokens:
                return None

            num_extra_decoding_steps = get_num_extra_decoding_steps()
            if num_extra_decoding_steps > 0:
                # Disable autotuning for fused drafting loops for now.
                # There are a few bugs that can cause illegal memory accesses
                # during warmup.
                return None

            num_ctx_tokens = num_tokens - num_gen_tokens
            num_ctx_requests = 0
            ctx_requests = []
            gen_requests = []

            max_seq_len = self.max_seq_len - 1
            num_full_seqs = 0
            num_left_over_tokens = 0

            if num_ctx_tokens > 0:
                # We will try to assign as less context requests as possible to
                # fill the num_ctx_tokens.

                # Num full sequences:
                num_full_seqs = num_ctx_tokens // max_seq_len
                num_left_over_tokens = num_ctx_tokens - num_full_seqs * max_seq_len

                num_ctx_requests = num_full_seqs + (1 if num_left_over_tokens
                                                    > 0 else 0)

            # We do not have enough batch to fill the request
            if num_ctx_requests + num_gen_tokens > self.batch_size:
                return None

            blocks_to_use = num_full_seqs * math.ceil(
                max_seq_len / kv_cache_manager.tokens_per_block) + math.ceil(
                    num_left_over_tokens /
                    kv_cache_manager.tokens_per_block) + num_gen_tokens

            if blocks_to_use > available_blocks:
                return None

            if num_ctx_tokens > 0:
                ctx_token_nums = [max_seq_len] * num_full_seqs
                if num_left_over_tokens > 0:
                    ctx_token_nums.append(num_left_over_tokens)

                ctx_requests = kv_cache_manager.add_dummy_requests(
                    list(range(num_ctx_requests)),
                    token_nums=ctx_token_nums,
                    is_gen=False,
                    max_num_draft_tokens=self.runtime_draft_len,
                )

                if spec_resource_manager is not None:
                    spec_resource_manager.add_dummy_requests(
                        request_ids=list(range(num_ctx_requests)))

            if num_gen_tokens > 0:
                gen_requests = kv_cache_manager.add_dummy_requests(
                    list(
                        range(num_ctx_requests,
                              num_ctx_requests + num_gen_tokens)),
                    token_nums=[1] * num_gen_tokens,
                    is_gen=True,
                    max_num_draft_tokens=self.max_draft_len,
                )
                if spec_resource_manager is not None:
                    spec_resource_manager.add_dummy_requests(request_ids=list(
                        range(num_ctx_requests, num_ctx_requests +
                              num_gen_tokens)))

            result = ScheduledRequests()
            result.context_requests = ctx_requests
            result.generation_requests = gen_requests

            return result

        curr_max_num_tokens = min(
            kv_cache_manager.get_num_available_tokens(self.max_draft_len),
            self.max_num_tokens, self.batch_size * (self.max_seq_len - 1))

        def get_autotune_warmup_request():
            return get_warmup_request(curr_max_num_tokens, 0)

        @contextlib.contextmanager
        def release_batch(result: ScheduledRequests | None):
            try:
                yield result
            finally:
                if result is not None:
                    for req in result.all_requests():
                        kv_cache_manager.free_resources(req)
                        if spec_resource_manager is not None:
                            spec_resource_manager.free_resources(req)

        # TODO: current warmup_request is not suitable for star attention
        cp_type = self.mapping.cp_config.get('cp_type', None)
        if cp_type == CpType.STAR:
            return

        if self._torch_compile_enabled:

            warmup_requests = set([
                (1, 1),  # Specialize for 1 token.
                (self.batch_size,
                 self.batch_size),  # max_batch_size, pure generation
                (2, 0),  # Non-one, pure context
                (curr_max_num_tokens, 0),  # max_num_tokens, pure context
            ])

            # Disable cuda graph capture here so that we can properly capture it later
            with self.no_cuda_graph():
                for warmup_num_tokens, warmup_num_gen_tokens in warmup_requests:

                    with release_batch(
                            get_warmup_request(warmup_num_tokens,
                                               warmup_num_gen_tokens)) as batch:
                        if batch is None:
                            # No KV cache space!
                            continue
                        logger.info(
                            f"Run warmup with {warmup_num_tokens} tokens, include {warmup_num_gen_tokens} generation tokens"
                        )
                        self.forward(batch,
                                     new_tensors_device=None,
                                     resource_manager=resource_manager)
                        torch.cuda.synchronize()

        if self.pytorch_backend_config.enable_autotuner:
            with self.no_cuda_graph(), autotune():
                result = get_autotune_warmup_request()
                with release_batch(result) as batch:
                    if batch is None:
                        # No KV cache space!
                        pass
                    else:
                        self.forward(batch,
                                     new_tensors_device=None,
                                     resource_manager=resource_manager)
                        torch.cuda.synchronize()

                logger.info(
                    f"[Autotuner] Cache size after warmup is {len(AutoTuner.get().profiling_cache)}"
                )

            AutoTuner.get().print_profiling_cache()

        if not (self.cuda_graph_runner.enabled
                or self._torch_compile_piecewise_cuda_graph):
            return

        logger.info(
            f"Creating CUDA graph instances for {len(self._cuda_graph_batch_sizes)} batch sizes."
        )
        # Reverse the order of the cuda graph batch sizes to make smaller batch size graph could reuse larger batch size graph memory
        cuda_graph_batch_sizes = sorted(self._cuda_graph_batch_sizes,
                                        reverse=True)
        # Create CUDA graphs for different draft lengths
        draft_lengths = [self.max_draft_len]
        # For non-draft model, we also capture the CUDA graph instance for draft length 0,
        # so that when we disable spec decode at runtime, we can still run the captured graph.
        # Note that for one engine mode, we are not able to turn off spec decode at runtime.
        if (not self.is_draft_model and self.max_draft_len > 0
                and not self.spec_config.spec_dec_mode.use_one_engine()
                # Assume that speculation is always on if the user didn't give us a max_concurrency
                # value. This will save on memory.
                and self.spec_config.max_concurrency is not None):
            draft_lengths.append(0)

        for bs in cuda_graph_batch_sizes:
            if bs > self.batch_size:
                # skip batch size larger than self.batch_size
                continue

            for draft_len in draft_lengths:
                with release_batch(get_cuda_graph_warmup_request(
                        bs, draft_len)) as batch:
                    if batch is None:
                        # No KV cache space!
                        return
                    logger.info(
                        f"Run generation only CUDA graph warmup for batch size={bs}, draft_len={draft_len}"
                    )
                    self.enable_spec_decode = draft_len > 0 or self.is_draft_model
                    self.forward(batch,
                                 new_tensors_device=None,
                                 resource_manager=resource_manager)
                    torch.cuda.synchronize()

        if self._torch_compile_piecewise_cuda_graph and self._torch_compile_enabled:
            piecewise_cuda_graph_num_tokens = sorted(
                self._piecewise_cuda_graph_num_tokens, reverse=True)

            with capture_piecewise_cuda_graph(True):
                for num_tokens in piecewise_cuda_graph_num_tokens:
                    with self.no_cuda_graph():
                        with release_batch(get_warmup_request(num_tokens,
                                                              0)) as batch:
                            logger.info(
                                f"Run piecewise CUDA graph warmup for num tokens={num_tokens}"
                            )

                            for _ in range(3):
                                self.forward(batch,
                                             new_tensors_device=None,
                                             resource_manager=resource_manager)
                            self.forward(batch,
                                         new_tensors_device=None,
                                         resource_manager=resource_manager)
                            torch.cuda.synchronize()
                            gc.collect()
                            torch.cuda.empty_cache()

        # Set the value back to the original value
        self.enable_spec_decode = self.is_spec_decode

    def _set_up_attn_metadata(self, kv_cache_manager: KVCacheManager):
        enable_context_mla_with_cached_kv = is_mla(
            self.model.model_config.pretrained_config) and (
                self.attn_runtime_features.cache_reuse
                or self.attn_runtime_features.chunked_prefill)
        cache_indirection = self.cache_indirection_attention if self.attn_backend.Metadata is TrtllmAttentionMetadata else None
        if kv_cache_manager is None:
            return self.attn_backend.Metadata(
                max_num_requests=self.batch_size,
                max_num_tokens=self.max_num_tokens,
                max_num_sequences=self.batch_size * self.max_beam_width,
                kv_cache_manager=None,
                mapping=self.mapping,
                runtime_features=self.attn_runtime_features,
                enable_flash_mla=self.model.model_config.enable_flash_mla,
                enable_context_mla_with_cached_kv=
                enable_context_mla_with_cached_kv,
                cache_indirection=cache_indirection)

        if self.attn_metadata is not None:
            # This assertion can be relaxed if needed: just create a new metadata
            # object if it changes.
            assert self.attn_metadata.kv_cache_manager is kv_cache_manager
            return self.attn_metadata

        self.attn_metadata = self.attn_backend.Metadata(
            max_num_requests=self.batch_size,
            max_num_tokens=self.max_num_tokens,
            max_num_sequences=self.batch_size * self.max_beam_width,
            kv_cache_manager=kv_cache_manager,
            mapping=self.mapping,
            runtime_features=self.attn_runtime_features,
            enable_flash_mla=self.model.model_config.enable_flash_mla,
            enable_context_mla_with_cached_kv=enable_context_mla_with_cached_kv,
            cache_indirection=cache_indirection)

        return self.attn_metadata

    def _set_up_spec_metadata(
            self,
            spec_resource_manager: Optional[BaseResourceManager],
            no_cache=False):
        spec_config = self.spec_config if self.enable_spec_decode else None
        if no_cache:
            return get_spec_metadata(
                spec_config,
                self.model.config,
                self.batch_size,
                max_num_tokens=self.max_num_tokens,
                spec_resource_manager=spec_resource_manager,
                is_draft_model=self.is_draft_model)

        if self.spec_metadata is not None:
            return self.spec_metadata
        self.spec_metadata = get_spec_metadata(
            spec_config,
            self.model.config,
            self.batch_size,
            max_num_tokens=self.max_num_tokens,
            spec_resource_manager=spec_resource_manager,
            is_draft_model=self.is_draft_model)
        return self.spec_metadata

    def __del__(self) -> None:
        if getattr(self, 'ub_buffers', None):
            for u in self.ub_buffers:
                ub.ub_deallocate(u.addr)
        # Release model weights.
        release_gc()

    def _load_model(self,
                    checkpoint_dir: str,
                    checkpoint_loader: BaseCheckpointLoader,
                    load_format: LoadFormat,
                    max_num_tokens: int,
                    moe_max_num_tokens: Optional[int] = None,
                    moe_load_balancer: Optional[MoeLoadBalancerConfig] = None,
                    lora_config: Optional[LoraConfig] = None,
                    drafting_loop_wrapper: Optional[Callable[
                        [torch.nn.Module], torch.nn.Module]] = None,
                    **kwargs) -> DecoderModelForCausalLM:
        config = checkpoint_loader.load_config(
            checkpoint_dir,
            trust_remote_code=True,
            enable_min_latency=self.pytorch_backend_config.enable_min_latency,
            use_cuda_graph=self.pytorch_backend_config.use_cuda_graph,
            force_dynamic_quantization=self.pytorch_backend_config.
            force_dynamic_quantization,
            spec_config=self.spec_config,
            max_num_tokens=max_num_tokens,
            max_seq_len=self.max_seq_len,
            moe_max_num_tokens=moe_max_num_tokens,
            moe_load_balancer=moe_load_balancer,
            lora_config=lora_config,
            allreduce_strategy=self.pytorch_backend_config.allreduce_strategy,
            mm_encoder_only=self.pytorch_backend_config.mm_encoder_only,
            **kwargs)

        validate_and_set_kv_cache_quant(
            config, self.pytorch_backend_config.kv_cache_dtype)
        validate_and_set_mamba_ssm_cache_dtype(
            config, self.pytorch_backend_config.mamba_ssm_cache_dtype)

        num_layers = int(os.environ.get("TLLM_OVERRIDE_LAYER_NUM", "0"))
        if num_layers > 0:
            config.pretrained_config.num_hidden_layers = num_layers
            for sub_config in ["text_config", "vision_config"]:
                if hasattr(config.pretrained_config, sub_config):
                    getattr(config.pretrained_config,
                            sub_config).num_hidden_layers = num_layers

        with timing("Model init total"), maybe_create_moe_load_balancer(
                config, self.mapping) as moe_load_balancer:

            try:
                # config will be modified in-place for some models, like Qwen2
                config_copy = copy.deepcopy(config)
                with MetaInitMode():
                    model = AutoModelForCausalLM.from_config(config_copy)

                memo = dict()

                def init_meta_tensor(t: torch.Tensor):
                    if t.device != torch.device('meta'):
                        return t
                    if t not in memo:
                        memo[t] = torch.empty_like(t, device='cuda')
                    return memo[t]

                model._apply(init_meta_tensor)
                config = config_copy

            except Exception:
                logger.info(
                    f"Fallback to regular model init: {traceback.format_exc(limit=10)}\n"
                )
                model = AutoModelForCausalLM.from_config(config)

            model.to("cuda")
            rank_model_storage = get_rank_model_storage(model)
            logger.info(
                f"Use {rank_model_storage / (1024**3):.2f} GB for model weights."
            )
            if load_format == LoadFormat.AUTO:
                if hasattr(model, 'llm_checkpoint_dir'):
                    weights = checkpoint_loader.load_weights(
                        model.llm_checkpoint_dir)
                else:
                    weights = checkpoint_loader.load_weights(checkpoint_dir)

                weight_mapper = checkpoint_loader.get_initialized_weight_mapper(
                    model, config)
                self._call_load_weights(model.load_weights, weights,
                                        weight_mapper)

                if self.spec_config is not None and self.spec_config.spec_dec_mode.need_load_draft_weights(
                ):
                    weights = checkpoint_loader.load_weights(
                        self.spec_config.speculative_model_dir)
                    self._call_load_weights(model.load_draft_weights, weights,
                                            weight_mapper)

            elif load_format == LoadFormat.DUMMY:
                initialize_dummy_weights(model)
                if self.spec_config is not None and self.spec_config.spec_dec_mode.need_load_draft_weights(
                ):
                    model.draft_model.load_weights_from_target_model(model)

            elif load_format == LoadFormat.VISION_ONLY:
                # Vision weights are already loaded within the model.
                logger.info(
                    "LoadFormat.VISION_ONLY: skipping weight loading; using preloaded vision weights."
                )

            else:
                raise NotImplementedError(
                    f"No load support for load format: {load_format}")

            if isinstance(moe_load_balancer, MoeLoadBalancer):
                setattr(self, "moe_load_balancer", moe_load_balancer)
                moe_load_balancer.register_weight_slots_after_to_cuda()
                logger.info("moe_load_balancer finalizing model...")
                moe_load_balancer.finalize_model()
                logger.info("moe_load_balancer finalize model done")

            torch.cuda.current_stream().synchronize()

        if drafting_loop_wrapper is not None:
            model = drafting_loop_wrapper(model)
            self.model_is_wrapped = True
        else:
            self.model_is_wrapped = False

        return model

    def _call_load_weights(self, load_method, weights, weight_mapper):
        # TODO smor- this is a temporary solution to load weights.
        # Once checkpoint format is unified, this method will be removed.
        from inspect import getfullargspec
        args = getfullargspec(load_method).args
        if "weight_mapper" in args:
            load_method(weights, weight_mapper=weight_mapper)
        else:
            load_method(weights)

    def _init_max_seq_len(self):
        # For mm_encoder_only mode, infer_max_seq_len() is for LLM decoder models
        if hasattr(self.model, 'infer_max_seq_len'):
            inferred_max_seq_len = self.model.infer_max_seq_len()
        else:
            inferred_max_seq_len = self._infer_max_seq_len_from_config()

        if self.max_seq_len is None:
            logger.info(
                f"max_seq_len is not specified, using inferred value {inferred_max_seq_len}"
            )
            self.max_seq_len = inferred_max_seq_len

        elif inferred_max_seq_len < self.max_seq_len:
            # NOTE: py_executor_creator makes sure that the executor uses this
            # smaller value as its max_seq_len too.
            logger.warning(
                f"Specified {self.max_seq_len=} is larger than what the model can support "
                f"({inferred_max_seq_len}). Setting max_seq_len to {inferred_max_seq_len}. "
            )
            self.max_seq_len = inferred_max_seq_len

    def _infer_max_seq_len_from_config(self) -> int:

        if hasattr(self.model, 'model_config') and self.model.model_config:
            model_config = self.model.model_config.pretrained_config
            rope_scaling = getattr(model_config, 'rope_scaling', None)
            rope_factor = 1
            if rope_scaling is not None:
                rope_type = rope_scaling.get('type',
                                             rope_scaling.get('rope_type'))
                if rope_type not in ("su", "longrope", "llama3", "yarn"):
                    rope_factor = rope_scaling.get('factor', 1.0)

            # Step 1: Find the upper bound of max_seq_len
            inferred_max_seq_len = 2048
            max_position_embeddings = getattr(model_config,
                                              'max_position_embeddings', None)
            if max_position_embeddings is None and hasattr(
                    model_config, 'text_config'):
                max_position_embeddings = getattr(model_config.text_config,
                                                  'max_position_embeddings',
                                                  None)
            if max_position_embeddings is not None:
                inferred_max_seq_len = max_position_embeddings

            # Step 2: Scale max_seq_len with rotary scaling
            if rope_factor != 1:
                inferred_max_seq_len = int(
                    math.ceil(inferred_max_seq_len * rope_factor))
                logger.warning(
                    f'max_seq_len is scaled to {inferred_max_seq_len} by rope scaling {rope_factor}'
                )

            return inferred_max_seq_len

        default_max_seq_len = 8192
        logger.warning(
            f"Could not infer max_seq_len from model config, using default value: {default_max_seq_len}"
        )
        return default_max_seq_len

    def _init_max_num_tokens(self):
        # Modified from tensorrt_llm/_common.py check_max_num_tokens
        if self.max_num_tokens is None:
            self.max_num_tokens = self.max_seq_len * self.batch_size
        if self.max_num_tokens > self.max_seq_len * self.batch_size:
            logger.warning(
                f"max_num_tokens ({self.max_num_tokens}) shouldn't be greater than "
                f"max_seq_len * max_batch_size ({self.max_seq_len * self.batch_size}), "
                f"specifying to max_seq_len * max_batch_size ({self.max_seq_len * self.batch_size})."
            )
            self.max_num_tokens = self.max_seq_len * self.batch_size

    def _init_model_capacity(self):
        self._init_max_seq_len()
        self._init_max_num_tokens()

    def _release_cuda_graphs(self):
        self.cuda_graph_runner.clear()

    def get_max_num_sequences(self) -> int:
        """
        Return the maximum number of sequences that the model supports. PyExecutor need this to compute max_num_active_requests
        """
        num_batches = self.mapping.pp_size
        return num_batches * self.batch_size

    def _preprocess_inputs(self, inputs: Dict[str, Any]):
        """
        Make some changes to the device inputs and avoid block the async data transfer
        """
        if self.enable_spec_decode and not self._disable_overlap_scheduler:
            # When enabling overlap scheduler, the kv cache for draft tokens will
            # be prepared in advance by using the max_draft_len. But we need to use
            # new_tokens_lens_device to get the real past kv lengths and the
            # correct position ids. And to avoid blocking the async data transfer,
            # we need to preprocess the inputs in forward to update the position_ids and
            # kv cache length.
            if inputs['attn_metadata'].kv_cache_manager is not None:
                num_seqs = inputs['attn_metadata'].num_seqs
                num_ctx_requests = inputs['attn_metadata'].num_contexts
                num_gen_requests = inputs['attn_metadata'].num_generations
                num_ctx_tokens = inputs['attn_metadata'].num_ctx_tokens
                num_chunked_ctx_requests = inputs[
                    'attn_metadata'].num_chunked_ctx_requests
                previous_batch_tokens = inputs['input_ids'].shape[
                    0] - num_ctx_tokens
                inputs['position_ids'][0, num_ctx_tokens:] += (
                    self.previous_pos_id_offsets_cuda[:previous_batch_tokens])
                # Only TrtllmAttentionMetadata has kv_lens_cuda.
                if isinstance(inputs['attn_metadata'], TrtllmAttentionMetadata):
                    if num_chunked_ctx_requests > 0:
                        # The generation requests with draft_tokens are treated as chunked context requests when extend_ctx returns True.
                        inputs['attn_metadata'].kv_lens_cuda[
                            num_ctx_requests -
                            num_chunked_ctx_requests:num_ctx_requests] += (
                                self.
                                previous_kv_lens_offsets_cuda[:
                                                              num_chunked_ctx_requests]
                            )
                    else:
                        inputs['attn_metadata'].kv_lens_cuda[
                            num_ctx_requests:num_seqs] += (
                                self.
                                previous_kv_lens_offsets_cuda[:num_gen_requests]
                            )

        if self.guided_decoder is not None:
            self.guided_decoder.token_event.record()

        return inputs

    def _postprocess_inputs(self, inputs: Dict[str, Any]):
        """
        Postprocess to make sure model forward doesn't change the inputs.
        It is only used in cuda graph capture, because other cases will prepare
        new inputs before the model forward.
        """
        if self.enable_spec_decode and not self._disable_overlap_scheduler:
            if inputs['attn_metadata'].kv_cache_manager is not None:
                num_seqs = inputs['attn_metadata'].num_seqs
                num_ctx_requests = inputs['attn_metadata'].num_contexts
                num_gen_requests = inputs['attn_metadata'].num_generations
                num_ctx_tokens = inputs['attn_metadata'].num_ctx_tokens
                num_chunked_ctx_requests = inputs[
                    'attn_metadata'].num_chunked_ctx_requests
                previous_batch_tokens = inputs['input_ids'].shape[
                    0] - num_ctx_tokens
                inputs['position_ids'][0, num_ctx_tokens:] -= (
                    self.previous_pos_id_offsets_cuda[:previous_batch_tokens])
                # Only TrtllmAttentionMetadata has kv_lens_cuda.
                if isinstance(inputs['attn_metadata'], TrtllmAttentionMetadata):
                    if num_chunked_ctx_requests > 0:
                        inputs['attn_metadata'].kv_lens_cuda[
                            num_ctx_requests -
                            num_chunked_ctx_requests:num_ctx_requests] -= (
                                self.
                                previous_kv_lens_offsets_cuda[:
                                                              num_chunked_ctx_requests]
                            )
                    else:
                        inputs['attn_metadata'].kv_lens_cuda[
                            num_ctx_requests:num_seqs] -= (
                                self.
                                previous_kv_lens_offsets_cuda[:num_gen_requests]
                            )

    def _get_all_rank_num_tokens(self, attn_metadata: AttentionMetadata):
        if self.enable_attention_dp:
            return list(self.dist.tp_allgather(attn_metadata.num_tokens))
        return None

    def _get_padding_params(
        self, total_num_tokens: int, num_ctx_requests: int,
        attn_all_rank_num_tokens: Optional[List[int]]
    ) -> Tuple[int, bool, Optional[List[int]]]:
        """
        Get the padding parameters for tensor padding.
        Return:
            padded_num_tokens: the padded number of tokens
            can_run_piecewise_cuda_graph: whether the piecewise cuda graph can be run
            attn_all_rank_num_tokens: the number of tokens for each rank
        """
        padded_num_tokens = total_num_tokens

        def get_padded_piecewise_tokens(tokens):
            captured_num_tokens = self._torch_compile_backend.capture_num_tokens
            return captured_num_tokens[bisect.bisect_left(
                captured_num_tokens, tokens)]

        if (self._torch_compile_backend is not None
                and self._torch_compile_piecewise_cuda_graph
                and self._torch_compile_backend.capture_num_tokens):
            max_captured_num_tokens = self._torch_compile_backend.capture_num_tokens[
                -1]
            # Torch piecewise cuda graph is enabled.
            if attn_all_rank_num_tokens is not None:
                can_run_piecewise_cuda_graph = (num_ctx_requests != 0 and
                                                max(attn_all_rank_num_tokens)
                                                <= max_captured_num_tokens)
                all_ranks_can_run_piecewise_cuda_graph = list(
                    self.dist.tp_allgather(can_run_piecewise_cuda_graph))
                if all(all_ranks_can_run_piecewise_cuda_graph):
                    padded_num_tokens = get_padded_piecewise_tokens(
                        max(attn_all_rank_num_tokens))
                    logger.debug(
                        f"Pad tensor with {total_num_tokens} tokens to {padded_num_tokens} tokens"
                    )
                    return padded_num_tokens, True, [
                        padded_num_tokens
                    ] * len(attn_all_rank_num_tokens)
                else:
                    logger.debug(
                        f"Not all ranks can run piecewise cuda graph, disable piecewise cuda graph"
                    )
                    return total_num_tokens, False, attn_all_rank_num_tokens
            elif num_ctx_requests != 0 and total_num_tokens <= max_captured_num_tokens:
                padded_num_tokens = get_padded_piecewise_tokens(
                    total_num_tokens)
                logger.debug(
                    f"Pad tensor with {total_num_tokens} tokens to {padded_num_tokens} tokens"
                )
                return padded_num_tokens, True, None
            else:
                logger.debug(
                    f"Picewise cudagraph cannot be used with {total_num_tokens} tokens, {num_ctx_requests} context requests"
                )
                return total_num_tokens, False, None

        return total_num_tokens, False, attn_all_rank_num_tokens

    def _prepare_multimodal_indices(self, input_ids: list[int]):
        input_ids = torch.tensor(input_ids, dtype=torch.int, device="cpu")
        vocab_size = self.model.config.vocab_size
        # TODO: unify naming of mm_token_ids across models
        mm_token_ids = getattr(self.model, "mm_token_ids", None)

        text_token_indices, mm_token_indices = filter_mm_token_from_input_ids(
            input_ids, vocab_size=vocab_size, mm_token_ids=mm_token_ids)
        return text_token_indices, mm_token_indices

    def _prepare_tp_inputs(
            self,
            scheduled_requests: ScheduledRequests,
            kv_cache_manager: KVCacheManager,
            attn_metadata: AttentionMetadata,
            spec_metadata: Optional[SpecMetadata] = None,
            new_tensors_device: Optional[SampleStateTensors] = None,
            cache_indirection_buffer: Optional[torch.Tensor] = None):
        """
        Prepare inputs for Pytorch Model.
        """
        new_tokens_device, new_tokens_lens_device, next_draft_tokens_device = None, None, None
        if new_tensors_device is not None:
            # speculative decoding cases: [batch, 1 + draft_len], others: [batch]
            new_tokens_device = new_tensors_device.new_tokens
            # When using overlap scheduler with speculative decoding, the target model's inputs would be SampleStateTensorsMTP.
            if isinstance(new_tensors_device, SampleStateTensorsMTP):
                assert self.enable_spec_decode and not self.is_draft_model
                new_tokens_lens_device = new_tensors_device.new_tokens_lens  # [batch]
                next_draft_tokens_device = new_tensors_device.next_draft_tokens  # [batch, draft_len]

        # Must be before the update of py_batch_idx
        if self.guided_decoder is not None:
            self.guided_decoder.add_batch(scheduled_requests,
                                          new_tokens=new_tokens_device)

        # if new_tensors_device exist, input_ids will only contain new context tokens
        input_ids = []  # per sequence
        sequence_lengths = []  # per sequence
        prompt_lengths = []  # per sequence
        request_ids = []  # per request
        gather_ids = []
        position_ids = []  # per sequence
        num_cached_tokens_per_seq = []  # per sequence
        draft_tokens = []
        draft_lens = []
        multimodal_params_list = []
        gen_request_seq_slots = []  # per generation request

        for request in scheduled_requests.context_requests:
            request_ids.append(request.py_request_id)
            all_prompt_tokens = request.get_tokens(0)
            draft_lens.append(0)
            begin_compute = request.context_current_position
            end_compute = begin_compute + request.context_chunk_size
            prompt_tokens = all_prompt_tokens[begin_compute:end_compute]
            position_ids.extend(
                range(begin_compute, begin_compute + len(prompt_tokens)))
            input_ids.extend(prompt_tokens)
            gather_ids.append(len(input_ids) - 1)
            sequence_lengths.append(len(prompt_tokens))
            prompt_lengths.append(len(prompt_tokens))
            past_seen_token_num = begin_compute
            num_cached_tokens_per_seq.append(past_seen_token_num)

            # Multimodal
            py_multimodal_runtime = MultimodalRuntimeData(
                mm_token_lengths=request.multimodal_lengths,
                mm_token_positions=request.multimodal_positions,
                past_seen_token_num=past_seen_token_num,
                chunk_end_pos=end_compute,
                special_token_offsets=request.py_multimodal_data.get(
                    'special_token_offsets', []),
            ) if request.multimodal_hashes is not None else None

            multimodal_params = MultimodalParams(
                multimodal_data=request.py_multimodal_data,
                multimodal_runtime=py_multimodal_runtime)

            if multimodal_params.has_content():
                multimodal_params.to_device("multimodal_data",
                                            "cuda",
                                            pin_memory=True)
                #re-assign the multimodal_data to the request after to_device for generation requests
                request.py_multimodal_data = multimodal_params.multimodal_data
                multimodal_params_list.append(multimodal_params)

            request.py_batch_idx = request.py_seq_slot

        if len(multimodal_params_list) > 0:
            # discard the text token indices as it only includes context tokens at this moment
            _, mm_token_indices = self._prepare_multimodal_indices(input_ids)
        else:
            mm_token_indices = None
        num_ctx_requests = len(scheduled_requests.context_requests)
        num_ctx_tokens = len(input_ids)

        # Requests with draft tokens are treated like extend requests. Dummy extend requests should be
        # at the end of extend_requests.
        extend_requests = []
        extend_dummy_requests = []
        generation_requests = []
        for request in scheduled_requests.generation_requests:
            if get_draft_token_length(
                    request) > 0 or next_draft_tokens_device is not None:
                if request.is_dummy:
                    extend_dummy_requests.append(request)
                else:
                    extend_requests.append(request)
            else:
                generation_requests.append(request)
            # Multimodal
            multimodal_params = MultimodalParams(
                multimodal_data=request.py_multimodal_data)
            multimodal_params.strip_for_generation()
            if multimodal_params.has_content():
                multimodal_params.to_device("multimodal_data",
                                            "cuda",
                                            pin_memory=True)
                # re-assign the multimodal_data to the request after strip_for_generation for another generation request,
                request.py_multimodal_data = multimodal_params.multimodal_data
                multimodal_params_list.append(multimodal_params)
        extend_requests += extend_dummy_requests

        spec_config = self.spec_config if self.enable_spec_decode else None
        if not self._disable_overlap_scheduler and spec_config is not None:
            assert spec_config.spec_dec_mode.support_overlap_scheduler(
            ), f"{spec_config.decoding_type} does not support overlap scheduler"

        # will contain previous batch indices of generation requests
        previous_batch_indices = []
        previous_pos_indices = []
        for request in extend_requests:
            request_ids.append(request.py_request_id)
            # the request has no previous tensor:
            # (1) next_draft_tokens_device is None, which means overlap scheduler is disabled; or
            # (2) a dummy request; or
            # (3) the first step in the generation server of disaggregated serving
            if next_draft_tokens_device is None or request.is_dummy or request.py_batch_idx is None:
                # get token ids, including input token ids and draft token ids. For these dummy requests,
                # no need to copy the token ids.
                if not (request.is_attention_dp_dummy
                        or request.is_cuda_graph_dummy):
                    input_ids.append(request.get_last_tokens(0))
                    input_ids.extend(request.py_draft_tokens)
                    draft_tokens.extend(request.py_draft_tokens)
                # get other ids and lengths
                num_draft_tokens = get_draft_token_length(request)
                past_seen_token_num = request.max_beam_num_tokens - 1
                draft_lens.append(num_draft_tokens)

                if self.enable_spec_decode and spec_config.spec_dec_mode.extend_ctx(
                        self.attn_backend):
                    # We're treating the prompt lengths as context requests here, so
                    # the the prompt lens should not include the cached tokens.
                    prompt_lengths.append(1 + num_draft_tokens)
                else:
                    prompt_lengths.append(request.py_prompt_len)

                sequence_lengths.append(1 + num_draft_tokens)
                gather_ids.extend(
                    list(
                        range(len(position_ids),
                              len(position_ids) + 1 + self.runtime_draft_len)))
                position_ids.extend(
                    list(
                        range(past_seen_token_num,
                              past_seen_token_num + 1 + num_draft_tokens)))
                num_cached_tokens_per_seq.append(past_seen_token_num)
                # update batch index
                request.py_batch_idx = request.py_seq_slot
            else:
                # update batch index
                previous_batch_idx = request.py_batch_idx
                request.py_batch_idx = request.py_seq_slot
                # inputs
                # overlap scheduler can only support the speculative decoding
                # methods with a fixed number of draft tokens
                sequence_lengths.append(1 + self.runtime_draft_len)
                past_seen_token_num = request.max_beam_num_tokens - 1
                draft_lens.append(self.runtime_draft_len)
                gather_ids.extend(
                    list(
                        range(len(position_ids),
                              len(position_ids) + 1 + self.runtime_draft_len)))
                position_ids.extend(
                    list(
                        range(past_seen_token_num, past_seen_token_num + 1 +
                              self.runtime_draft_len)))
                # previous tensor
                previous_batch_indices.append(previous_batch_idx)
                previous_pos_indices.extend([previous_batch_idx] *
                                            (1 + self.runtime_draft_len))
                if self.spec_config.spec_dec_mode.has_draft_model():
                    # In the overlap scheduler workflow, if having draft model, we already updated the previous batch before launching the target model,
                    # so we only need to add the runtime_draft_len to the past_seen_token_num.
                    num_cached_tokens_per_seq.append(past_seen_token_num +
                                                     self.runtime_draft_len)
                else:
                    num_cached_tokens_per_seq.append(past_seen_token_num +
                                                     self.runtime_draft_len + 1)
                if self.enable_spec_decode and spec_config.spec_dec_mode.extend_ctx(
                        self.attn_backend):
                    prompt_lengths.append(1 + self.runtime_draft_len)
                else:
                    prompt_lengths.append(request.py_prompt_len)

        for request in generation_requests:
            request_ids.append(request.py_request_id)
            beam_width = request.sampling_config.beam_width
            for beam in range(beam_width):
                # the request has no previous tensor:
                # (1) new_tokens_device is None, which means overlap scheduler is disabled; or
                # (2) a dummy request; or
                # (3) the first step in the generation server of disaggregated serving
                if new_tokens_device is None or request.is_dummy or request.py_batch_idx is None:
                    # skip adding input_ids of CUDA graph dummy requests so that new_tokens_device
                    # can be aligned to the correct positions.
                    if not request.is_cuda_graph_dummy:
                        input_ids.append(request.get_last_tokens(beam))
                    past_seen_token_num = request.max_beam_num_tokens - 1
                else:
                    # the request has previous tensor
                    # previous_batch_indices is used per request, not per beam
                    # Only append it once for the first beam of each request
                    first_beam = 0
                    if beam == first_beam:
                        previous_batch_indices.append(request.py_batch_idx)
                    past_seen_token_num = request.max_beam_num_tokens

                position_ids.append(past_seen_token_num)
                num_cached_tokens_per_seq.append(past_seen_token_num)
                prompt_lengths.append(request.py_prompt_len)
                draft_lens.append(0)
                sequence_lengths.append(1)
                gather_ids.append(len(position_ids) - 1)

            request.py_batch_idx = request.py_seq_slot
            # Do not add a gen_request_seq_slot for CUDA graph dummy requests
            # to prevent access errors due to None values
            if not request.is_cuda_graph_dummy:
                gen_request_seq_slots.append(request.py_seq_slot)

        previous_batch_len = len(previous_batch_indices)

        def previous_seq_slots_device():
            previous_batch_indices_host = torch.tensor(previous_batch_indices,
                                                       dtype=torch.int,
                                                       pin_memory=True)
            previous_slots = self.previous_batch_indices_cuda[:
                                                              previous_batch_len]
            previous_slots.copy_(previous_batch_indices_host, non_blocking=True)
            return previous_slots

        num_tokens = len(input_ids)
        num_draft_tokens = len(draft_tokens)
        total_num_tokens = len(position_ids)
        assert total_num_tokens <= self.max_num_tokens, (
            "total_num_tokens should be less than or equal to max_num_tokens")
        # if exist requests that do not have previous batch, copy input_ids and draft_tokens
        if num_tokens > 0:
            input_ids = torch.tensor(input_ids,
                                     dtype=torch.int,
                                     pin_memory=True)
            self.input_ids_cuda[:num_tokens].copy_(input_ids, non_blocking=True)
        if num_draft_tokens > 0:
            draft_tokens = torch.tensor(draft_tokens,
                                        dtype=torch.int,
                                        pin_memory=True)
            self.draft_tokens_cuda[:len(draft_tokens)].copy_(draft_tokens,
                                                             non_blocking=True)
        if next_draft_tokens_device is not None:
            # Initialize these two values to zeros
            self.previous_pos_id_offsets_cuda *= 0
            self.previous_kv_lens_offsets_cuda *= 0

            if previous_batch_len > 0:
                previous_slots = previous_seq_slots_device()
                # previous input ids
                previous_batch_tokens = previous_batch_len * (
                    1 + self.runtime_draft_len)
                new_tokens = new_tokens_device.transpose(
                    0, 1)[previous_slots, :].flatten()
                self.input_ids_cuda[num_tokens:num_tokens +
                                    previous_batch_tokens].copy_(
                                        new_tokens, non_blocking=True)
                # previous draft tokens
                previous_batch_draft_tokens = previous_batch_len * self.runtime_draft_len
                self.draft_tokens_cuda[num_draft_tokens:num_draft_tokens +
                                       previous_batch_draft_tokens].copy_(
                                           next_draft_tokens_device[
                                               previous_slots, :].flatten(),
                                           non_blocking=True)
                # prepare data for the preprocess inputs
                kv_len_offsets_device = new_tokens_lens_device - self.runtime_draft_len - 1
                previous_pos_indices_host = torch.tensor(previous_pos_indices,
                                                         dtype=torch.int,
                                                         pin_memory=True)
                self.previous_pos_indices_cuda[0:previous_batch_tokens].copy_(
                    previous_pos_indices_host, non_blocking=True)

                # The order of requests in a batch: [context requests, generation requests]
                # generation requests: ['requests that do not have previous batch', 'requests that already have previous batch', 'dummy requests']
                #   1) 'requests that do not have previous batch': disable overlap scheduler or the first step in the generation server of disaggregated serving.
                #   2) 'requests that already have previous batch': previous iteration's requests.
                #   3) 'dummy requests': pad dummy requests for CUDA graph or attention dp.
                # Therefore, both of self.previous_pos_id_offsets_cuda and self.previous_kv_lens_offsets_cuda are also 3 segments.
                #   For 1) 'requests that do not have previous batch': disable overlap scheduler or the first step in the generation server of disaggregated serving.
                #       Set these requests' previous_pos_id_offsets and previous_kv_lens_offsets to '0' to skip the value changes in _preprocess_inputs.
                #       Already set to '0' during initialization.
                #   For 2) 'requests that already have previous batch': enable overlap scheduler.
                #       Set their previous_pos_id_offsets and previous_kv_lens_offsets according to new_tokens_lens_device and kv_len_offsets_device.
                #   For 3) 'dummy requests': pad dummy requests for CUDA graph or attention dp.
                #       Already set to '0' during initialization.

                num_extend_reqeust_wo_dummy = len(extend_requests) - len(
                    extend_dummy_requests)
                self.previous_pos_id_offsets_cuda[
                    (num_extend_reqeust_wo_dummy - previous_batch_len) *
                    (1 + self.runtime_draft_len):num_extend_reqeust_wo_dummy *
                    (1 + self.runtime_draft_len)].copy_(
                        new_tokens_lens_device[self.previous_pos_indices_cuda[
                            0:previous_batch_tokens]],
                        non_blocking=True)

                self.previous_kv_lens_offsets_cuda[
                    num_extend_reqeust_wo_dummy -
                    previous_batch_len:num_extend_reqeust_wo_dummy].copy_(
                        kv_len_offsets_device[previous_slots],
                        non_blocking=True)

        elif new_tokens_device is not None:
            seq_slots_device = previous_seq_slots_device()
            max_draft_len = max(draft_lens)
            new_tokens = new_tokens_device[:max_draft_len + 1,
                                           seq_slots_device, :self.
                                           max_beam_width]
            self.input_ids_cuda[num_tokens:num_tokens +
                                previous_batch_len * self.max_beam_width].copy_(
                                    new_tokens.flatten(), non_blocking=True)

        if (not self._disable_overlap_scheduler
                and next_draft_tokens_device is None
                and len(extend_requests) > 0):
            # During warmup, for those generation requests, we don't have previous tensors,
            # so we need to set the previous_pos_id_offsets and previous_kv_lens_offsets to zeros
            # to skip the value changes in _preprocess_inputs. Otherwise, there will be illegal memory access
            # when writing key/values to the KV cache.
            self.previous_pos_id_offsets_cuda *= 0
            self.previous_kv_lens_offsets_cuda *= 0

        position_ids = torch.tensor(position_ids,
                                    dtype=torch.int,
                                    pin_memory=True)
        self.position_ids_cuda[:total_num_tokens].copy_(position_ids,
                                                        non_blocking=True)
        if self.enable_spec_decode:
            self.gather_ids_cuda[:len(gather_ids)].copy_(torch.tensor(
                gather_ids, dtype=torch.int, pin_memory=True),
                                                         non_blocking=True)

        if not attn_metadata.is_cuda_graph:
            # Assumes seq lens do not change between CUDA graph invocations. This applies
            # to draft sequences too. This means that all draft sequences must be padded.
            attn_metadata.seq_lens = torch.tensor(
                sequence_lengths,
                dtype=torch.int,
                pin_memory=True,
            )

        num_generation_requests = len(gen_request_seq_slots)
        # Cache indirection is only used for beam search on generation requests
        if self.use_beam_search and num_generation_requests > 0:
            # CUDA Graph needs to set beam width during warmup (where the graph is captured), to ensure that cache indirection buffer is correctly picked up by the CUDA graph
            is_cuda_graph_during_warmup = self.is_warmup and attn_metadata.is_cuda_graph
            if cache_indirection_buffer is not None:
                #Copy cache indirection to local buffer with offsets changing:  seq_slots[i] -> i
                self.cache_indirection_attention[:num_generation_requests].copy_(
                    cache_indirection_buffer[gen_request_seq_slots])
            if cache_indirection_buffer is not None or is_cuda_graph_during_warmup:
                attn_metadata.beam_width = self.max_beam_width
        else:
            attn_metadata.beam_width = 1

        attn_metadata.request_ids = request_ids
        attn_metadata.prompt_lens = prompt_lengths
        attn_metadata.num_contexts = len(scheduled_requests.context_requests)
        # Use num_chunked_ctx_requests to record the number of extend context requests,
        # so that we can update the kv_lens_cuda correctly in _preprocess_inputs.
        attn_metadata.num_chunked_ctx_requests = 0
        if self.enable_spec_decode and spec_config.spec_dec_mode.extend_ctx(
                self.attn_backend):
            attn_metadata.num_contexts += len(extend_requests)
            attn_metadata.num_chunked_ctx_requests = len(extend_requests)

        attn_metadata.kv_cache_params = KVCacheParams(
            use_cache=True,
            num_cached_tokens_per_seq=num_cached_tokens_per_seq,
            num_extra_kv_tokens=get_num_extra_kv_tokens(spec_config))
        attn_metadata.kv_cache_manager = kv_cache_manager

        attn_metadata.prepare()

        lora_params = self._get_lora_params_from_requests(
            scheduled_requests, attn_metadata)

        attn_all_rank_num_tokens = self._get_all_rank_num_tokens(attn_metadata)
        padded_num_tokens, can_run_piecewise_cuda_graph, attn_all_rank_num_tokens = self._get_padding_params(
            total_num_tokens, num_ctx_requests, attn_all_rank_num_tokens)
        set_per_request_piecewise_cuda_graph_flag(can_run_piecewise_cuda_graph)
        attn_metadata.padded_num_tokens = padded_num_tokens if padded_num_tokens != total_num_tokens else None

        virtual_num_tokens = total_num_tokens
        if attn_metadata.padded_num_tokens is not None:
            self.input_ids_cuda[total_num_tokens:padded_num_tokens].fill_(0)
            self.position_ids_cuda[total_num_tokens:padded_num_tokens].fill_(0)
            virtual_num_tokens = padded_num_tokens

        if self.enable_attention_dp:
            attn_metadata.all_rank_num_tokens = attn_all_rank_num_tokens

        # Prepare inputs
        inputs = {
            'attn_metadata': attn_metadata,
            'input_ids': self.input_ids_cuda[:virtual_num_tokens],
            'position_ids':
            self.position_ids_cuda[:virtual_num_tokens].unsqueeze(0),
            'inputs_embeds': None,
            "multimodal_params": multimodal_params_list,
        }

        # Directly input mrope_position_deltas as a Tensor for cuda graph, because dictionary could not be captured.
        if attn_metadata.is_cuda_graph and len(multimodal_params_list) > 0:
            if 'mrope_position_deltas' in multimodal_params_list[
                    0].multimodal_data.get('mrope_config', {}):
                mrope_position_deltas_list = [
                    multimodal_params.multimodal_data['mrope_config']
                    ['mrope_position_deltas']
                    for multimodal_params in multimodal_params_list
                ]
                inputs['mrope_position_deltas'] = torch.cat(
                    mrope_position_deltas_list, dim=0)

        if bool(lora_params):
            inputs['lora_params'] = lora_params

        if spec_metadata is not None:
            total_draft_lens = sum(draft_lens)
            spec_metadata.draft_tokens = self.draft_tokens_cuda[:
                                                                total_draft_lens]
            spec_metadata.request_ids = request_ids
            spec_metadata.gather_ids = self.gather_ids_cuda[:len(gather_ids)]
            spec_metadata.num_generations = len(
                scheduled_requests.generation_requests)
            spec_metadata.num_tokens = total_num_tokens
            spec_metadata.seq_lens = sequence_lengths
            spec_metadata.prepare()
            inputs['spec_metadata'] = spec_metadata

            if self.enable_attention_dp:
                all_rank_num_tokens = self.dist.tp_allgather(
                    [spec_metadata.num_tokens,
                     len(sequence_lengths)])

                spec_all_rank_num_tokens = [
                    item[0] for item in all_rank_num_tokens
                ]
                all_rank_num_seqs = [item[1] for item in all_rank_num_tokens]
                spec_metadata.all_rank_num_tokens = spec_all_rank_num_tokens
                spec_metadata.all_rank_num_seqs = all_rank_num_seqs

        if mm_token_indices is not None:
            mask = torch.ones(total_num_tokens, dtype=torch.bool)
            mask[mm_token_indices] = False
            inputs['mm_token_indices'] = mm_token_indices.pin_memory().to(
                "cuda", non_blocking=True)
            inputs['text_token_indices'] = torch.where(mask)[0].pin_memory().to(
                "cuda", non_blocking=True)

        num_generation_tokens = len(generation_requests) + len(
            extend_requests) + sum(draft_lens)
        self.iter_states['num_ctx_requests'] = num_ctx_requests
        self.iter_states['num_ctx_tokens'] = num_ctx_tokens
        self.iter_states['num_generation_tokens'] = num_generation_tokens
        return inputs, self.gather_ids_cuda[:len(
            gather_ids)] if self.enable_spec_decode else None

    def _prepare_tp_inputs_no_cache(
            self,
            scheduled_requests: ScheduledRequests,
            attn_metadata: AttentionMetadata,
            spec_metadata: Optional[SpecMetadata] = None):
        """
        Prepare inputs for Pytorch Model.
        """
        sequence_lengths = []
        input_ids = []
        gather_ids = []
        position_ids = []
        multi_modal_data = []
        draft_lens = []
        request_ids = []
        multimodal_params_list = []

        for request in scheduled_requests.context_requests:
            prompt_tokens = request.get_tokens(0)
            input_ids.extend(prompt_tokens)
            request_ids.append(request.py_request_id)
            if request.position_ids is None:
                position_ids.extend(range(len(prompt_tokens)))
            else:
                position_ids.extend(request.position_ids)
            gather_ids.append(len(input_ids) - 1)
            sequence_lengths.append(len(prompt_tokens))
            draft_lens.append(0)
            multimodal_embedding = request.multimodal_embedding
            if multimodal_embedding is not None:
                multi_modal_data.append(multimodal_embedding)

            # Multimodal
            if request.py_multimodal_data is not None:
                multimodal_params = MultimodalParams(
                    multimodal_data=request.py_multimodal_data, )
                multimodal_params.to_device("multimodal_data",
                                            "cuda",
                                            pin_memory=True)
                multimodal_params_list.append(multimodal_params)

            request.py_batch_idx = request.py_seq_slot

        num_tokens = len(input_ids)
        assert num_tokens <= self.max_num_tokens, (
            "num_tokens should be less than or equal to max_num_tokens")
        input_ids = torch.tensor(input_ids, dtype=torch.int, pin_memory=True)
        self.input_ids_cuda[:num_tokens].copy_(input_ids, non_blocking=True)

        position_ids = torch.tensor(position_ids,
                                    dtype=torch.int,
                                    pin_memory=True)
        self.position_ids_cuda[:num_tokens].copy_(position_ids,
                                                  non_blocking=True)
        if self.enable_spec_decode:
            self.gather_ids_cuda[:len(gather_ids)].copy_(torch.tensor(
                gather_ids, dtype=torch.int, pin_memory=True),
                                                         non_blocking=True)

        if not attn_metadata.is_cuda_graph:
            # No need to overwrite seq lens when using CUDA graphs -
            # CUDA graphs are only used for pure decoding batches
            # and have static batch size, so the seqlens never change.
            # Note that it's important to not free the seq_lens_cuda
            # buffer once the graph has been captured also - this will invalidate
            # the graph and force an expensive recapture.
            attn_metadata.seq_lens = torch.tensor(
                sequence_lengths,
                dtype=torch.int,
                pin_memory=True,
            )

        attn_metadata.num_contexts = len(scheduled_requests.context_requests)

        attn_all_rank_num_tokens = self._get_all_rank_num_tokens(attn_metadata)
        padded_num_tokens, can_run_piecewise_cuda_graph, attn_all_rank_num_tokens = self._get_padding_params(
            num_tokens, attn_metadata.num_contexts, attn_all_rank_num_tokens)
        set_per_request_piecewise_cuda_graph_flag(can_run_piecewise_cuda_graph)
        attn_metadata.padded_num_tokens = padded_num_tokens if padded_num_tokens != num_tokens else None

        if self.enable_attention_dp:
            attn_metadata.all_rank_num_tokens = attn_all_rank_num_tokens

        virtual_num_tokens = num_tokens
        if attn_metadata.padded_num_tokens is not None:
            self.input_ids_cuda[num_tokens:padded_num_tokens].fill_(0)
            self.position_ids_cuda[num_tokens:padded_num_tokens].fill_(0)
            virtual_num_tokens = padded_num_tokens

        # this is for no cache attention, not for dummy attention
        if attn_metadata.kv_cache_manager is None:
            assert isinstance(
                attn_metadata,
                (VanillaAttentionMetadata, TrtllmAttentionMetadata)
            ), "Only vanilla and trtllm attention metadata are supported for no cache attention for now"
            attn_metadata.max_seq_len = self.max_seq_len
            attn_metadata.request_ids = request_ids
            attn_metadata.prepare()

        lora_params = self._get_lora_params_from_requests(
            scheduled_requests, attn_metadata)

        inputs = {
            'attn_metadata': attn_metadata,
            'input_ids': self.input_ids_cuda[:virtual_num_tokens],
            'position_ids':
            self.position_ids_cuda[:virtual_num_tokens].unsqueeze(0),
            'inputs_embeds': None,
            "multimodal_params": multimodal_params_list
        }

        if bool(lora_params):
            inputs['lora_params'] = lora_params

        if spec_metadata is not None:
            total_draft_lens = sum(draft_lens)
            spec_metadata.draft_tokens = self.draft_tokens_cuda[:
                                                                total_draft_lens]
            spec_metadata.request_ids = request_ids
            spec_metadata.gather_ids = self.gather_ids_cuda[:len(gather_ids)]
            spec_metadata.num_generations = len(
                scheduled_requests.generation_requests)
            spec_metadata.num_tokens = num_tokens
            spec_metadata.seq_lens = sequence_lengths
            spec_metadata.prepare()
            inputs['spec_metadata'] = spec_metadata

        # support attention dp
        if self.enable_attention_dp:
            if spec_metadata is not None:
                all_rank_num_tokens = self.dist.tp_allgather([
                    attn_metadata.num_tokens, spec_metadata.num_tokens,
                    len(sequence_lengths)
                ])
                attn_all_rank_num_tokens = [
                    item[0] for item in all_rank_num_tokens
                ]
                spec_all_rank_num_tokens = [
                    item[1] for item in all_rank_num_tokens
                ]
                all_rank_num_seqs = [item[2] for item in all_rank_num_tokens]
                attn_metadata.all_rank_num_tokens = attn_all_rank_num_tokens
                spec_metadata.all_rank_num_tokens = spec_all_rank_num_tokens
                spec_metadata.all_rank_num_seqs = all_rank_num_seqs
            else:
                all_rank_num_tokens = self.dist.tp_allgather(
                    attn_metadata.num_tokens)
                attn_metadata.all_rank_num_tokens = all_rank_num_tokens

        return inputs, None

    def _prepare_star_attention_inputs(self,
                                       scheduled_requests: ScheduledRequests,
                                       kv_cache_manager,
                                       attn_metadata: AttentionMetadata):
        """
        Prepare inputs for Pytorch Model.
        """
        sequence_lengths = []
        input_ids = []
        prompt_lengths = []
        request_ids = []
        gather_ids = []
        position_ids = []
        # for star attention, we need customized block ids
        block_ids_per_seq = []
        num_cached_tokens_per_seq = []
        for request in scheduled_requests.context_requests:
            request_ids.append(request.py_request_id)
            prompt_lengths.append(request.py_prompt_len)

            ctx_iter = request.ctx_iters
            ctx_blocks = request.ctx_blocks
            ctx_position_blocks = request.ctx_position_blocks
            all_cache_indices = kv_cache_manager.get_cache_indices(request)
            ### for the first iteration, we need to construct input as C[0]  + C[1]
            if ctx_iter == 0:
                input_id = ctx_blocks[0] + ctx_blocks[1]
                num_kv_blocks = kv_cache_manager.get_num_kv_blocks(
                    len(input_id))
                position_id = ctx_position_blocks[0] + ctx_position_blocks[1]
                past_seen_token_num = 0
                all_cache_indices = all_cache_indices[:num_kv_blocks]
            else:
                input_id = ctx_blocks[ctx_iter + 1]
                position_id = ctx_position_blocks[ctx_iter + 1]
                ## compute C[0] and ctx_blocks
                if ctx_iter < len(ctx_blocks) - 2:
                    if self.mapping.cp_rank == 0:
                        anchor_block = ctx_blocks[
                            0][:self.mapping.cp_config['cp_anchor_size']]
                    else:
                        anchor_block = ctx_blocks[0]

                    num_anchor_cache_blocks = kv_cache_manager.get_num_kv_blocks(
                        len(anchor_block))
                    ### we need to construct input as C[0] + C[x+i]
                    #C0 has been computed, can be shared across all blocks
                    anchor_indices = all_cache_indices[:num_anchor_cache_blocks]

                    # C1~C[ctx_iter] should be skipped in the computation
                    token_start_idx = sum(
                        len(block) for block in ctx_blocks[:(ctx_iter + 1)])
                    token_end_idx = sum(
                        len(block) for block in ctx_blocks[:(ctx_iter + 2)])
                    block_start_idx = kv_cache_manager.get_num_kv_blocks(
                        token_start_idx)
                    block_end_idx = kv_cache_manager.get_num_kv_blocks(
                        token_end_idx)
                    block_indices = all_cache_indices[
                        block_start_idx:block_end_idx]

                    all_cache_indices = anchor_indices + block_indices
                    past_seen_token_num = len(
                        anchor_block)  ### C[0] can be reused
                else:
                    continue
            input_ids.extend(input_id)
            position_ids.extend(position_id)
            gather_ids.append(len(input_ids) - 1)
            sequence_lengths.append(len(input_id))
            block_ids_per_seq.extend([all_cache_indices])
            num_cached_tokens_per_seq.append(past_seen_token_num)
        num_contexts = len(sequence_lengths)
        for request in scheduled_requests.context_requests:
            ctx_iter = request.ctx_iters
            ctx_blocks = request.ctx_blocks
            ctx_position_blocks = request.ctx_position_blocks
            num_kvblocks_per_ctx_block = kv_cache_manager.get_num_kv_blocks(
                len(ctx_blocks[0]))
            all_cache_indices = kv_cache_manager.get_cache_indices(request)
            ### for query phase
            ## compute C[0~blocks] with query for the first rank
            ## compute C[1~blocks] with query for the other rank
            if ctx_iter == len(ctx_blocks) - 2:
                input_id = ctx_blocks[ctx_iter + 1]
                position_id = ctx_position_blocks[ctx_iter + 1]
                if self.mapping.cp_rank == 0:
                    past_seen_token_num = sum(
                        len(block) for block in ctx_blocks[:ctx_iter + 1])
                else:
                    # drop C0, free KV cache
                    all_cache_indices = all_cache_indices[
                        num_kvblocks_per_ctx_block:]
                    past_seen_token_num = sum(
                        len(block) for block in ctx_blocks[1:ctx_iter + 1])
                if self.mapping.cp_rank == self.mapping.cp_size - 1:
                    num_kv_tokens = past_seen_token_num + len(input_id)
                else:
                    num_kv_tokens = past_seen_token_num  # don't need to append/compute query's kv cache
                num_kv_blocks = kv_cache_manager.get_num_kv_blocks(
                    num_kv_tokens)
                all_cache_indices = all_cache_indices[:num_kv_blocks]
            else:
                continue

            input_ids.extend(input_id)
            position_ids.extend(position_id)
            gather_ids.append(len(input_ids) - 1)
            sequence_lengths.append(len(input_id))
            block_ids_per_seq.extend([all_cache_indices])
            num_cached_tokens_per_seq.append(past_seen_token_num)
        num_queries = len(sequence_lengths) - num_contexts

        # Requests with draft tokens are treated like extend requests.
        extend_requests = [
            request for request in scheduled_requests.generation_requests
            if request.py_draft_tokens
        ]
        generation_requests = [
            request for request in scheduled_requests.generation_requests
            if not request.py_draft_tokens
        ]
        is_spec_decode = len(extend_requests) > 0
        assert not is_spec_decode, 'star attention does not support draft tokens now.'

        for request in generation_requests:
            request_ids.append(request.py_request_id)
            prompt_lengths.append(request.py_prompt_len)

            input_token_id = request.get_token(0, request.get_num_tokens(0) - 1)
            input_ids.append(input_token_id)
            gather_ids.append(len(input_ids) - 1)
            sequence_lengths.append(1)
            past_seen_token_num = request.max_beam_num_tokens - 1

            # for sp, we only increase the generated KV cache for the last rank
            ctx_blocks = request.ctx_blocks
            total_anchor_ctx_query_len = sum(
                [len(block) for block in ctx_blocks])
            query_len = len(ctx_blocks[-1])
            anchor_len = len(ctx_blocks[0])

            if self.mapping.cp_size == 1:
                past_seen_token_num = total_anchor_ctx_query_len + request.gen_iters
                num_kv_tokens = past_seen_token_num + 1
            else:
                if self.mapping.cp_rank == self.mapping.cp_size - 1:
                    past_seen_token_num = total_anchor_ctx_query_len + request.gen_iters - anchor_len
                    num_kv_tokens = past_seen_token_num + 1
                else:
                    if self.mapping.cp_rank != 0:
                        past_seen_token_num = total_anchor_ctx_query_len - anchor_len - query_len
                    else:
                        past_seen_token_num = total_anchor_ctx_query_len - query_len
                    num_kv_tokens = past_seen_token_num  # don't need to append kv cache

            num_kv_blocks = kv_cache_manager.get_num_kv_blocks(num_kv_tokens)
            all_cache_indices = kv_cache_manager.get_cache_indices(request)
            if self.mapping.cp_rank != 0:
                num_kvblocks_per_ctx_block = kv_cache_manager.get_num_kv_blocks(
                    anchor_len)
                all_cache_indices = all_cache_indices[
                    num_kvblocks_per_ctx_block:]
            cache_indices = all_cache_indices[:num_kv_blocks]
            last_query_pos_id = request.ctx_position_blocks[-1][-1]
            position_ids.append(last_query_pos_id + request.gen_iters + 1)
            block_ids_per_seq.extend([all_cache_indices])
            num_cached_tokens_per_seq.append(past_seen_token_num)

        num_tokens = len(input_ids)
        assert num_tokens <= self.max_num_tokens, (
            "num_tokens should be less than or equal to max_num_tokens")
        input_ids = torch.tensor(input_ids, dtype=torch.int, pin_memory=True)
        self.input_ids_cuda[:num_tokens].copy_(input_ids, non_blocking=True)

        position_ids = torch.tensor(position_ids,
                                    dtype=torch.int,
                                    pin_memory=True)
        self.position_ids_cuda[:num_tokens].copy_(position_ids,
                                                  non_blocking=True)

        if not attn_metadata.is_cuda_graph:
            # No need to overwrite seq lens when using CUDA graphs -
            # CUDA graphs are only used for pure decoding batches
            # and have static batch size, so the seqlens never change.
            # Note that it's important to not free the seq_lens_cuda
            # buffer once the graph has been captured also - this will invalidate
            # the graph and force an expensive recapture.
            attn_metadata.seq_lens = torch.tensor(
                sequence_lengths,
                dtype=torch.int,
                pin_memory=True,
            )

        attn_metadata.request_ids = request_ids
        attn_metadata.prompt_lens = prompt_lengths
        attn_metadata.num_contexts = num_contexts
        attn_metadata.num_queries = num_queries

        attn_metadata.kv_cache_params = KVCacheParams(
            use_cache=True,
            block_ids_per_seq=block_ids_per_seq,
            num_cached_tokens_per_seq=num_cached_tokens_per_seq)

        attn_metadata.kv_cache_manager = kv_cache_manager

        attn_metadata.prepare()
        if self.enable_attention_dp:
            all_rank_num_tokens = self.dist.tp_allgather(
                attn_metadata.num_tokens)
            attn_metadata.all_rank_num_tokens = all_rank_num_tokens

        return {
            'attn_metadata': attn_metadata,
            'input_ids': self.input_ids_cuda[:num_tokens],
            'position_ids': self.position_ids_cuda[:num_tokens].unsqueeze(0),
            'inputs_embeds': None
        }, gather_ids if is_spec_decode else None

    def _get_lora_params_from_requests(self,
                                       scheduled_requests: ScheduledRequests,
                                       attn_metadata: AttentionMetadata):
        '''
        lora_params: dict
        {
            layer_id: dict
            {
                module_id: dict
                {
                    adapter_size: torch tensor: int
                    weight_pointers: torch tensor: int64
                }
            }
        }
        '''
        lora_params = {}
        tmp_lora_params = {}

        request_list = scheduled_requests.context_requests + scheduled_requests.generation_requests

        # trace all requests to get the union set of the lora params
        for request in request_list:
            if request.py_lora_task_layer_module_configs is None:
                continue

            for module in request.py_lora_task_layer_module_configs:
                module_id = module.module_id
                layer_id = module.layer_id

                if layer_id not in lora_params:
                    lora_params[layer_id] = {}
                if module_id not in lora_params[layer_id]:
                    lora_params[layer_id][module_id] = {
                        'adapter_size': [],
                        'weight_pointers': [],
                    }

                scaling_vec_pointer = module.scaling_vec_pointer
                if scaling_vec_pointer is None:
                    scaling_vec_pointer = 0
                tmp_lora_params[(request.py_request_id, layer_id,
                                 module_id)] = {
                                     'adapter_size': [module.adapter_size],
                                     'weight_pointers': [
                                         module.weights_in_pointer,
                                         module.weights_out_pointer,
                                         scaling_vec_pointer
                                     ],
                                 }

        for request in request_list:
            # Need to set default values for this case
            if request.py_lora_task_layer_module_configs is None:
                for layer_id in lora_params:
                    for module_id in lora_params[layer_id]:
                        current_lora_params = lora_params[layer_id][module_id]
                        current_lora_params['adapter_size'].append(0)
                        current_lora_params['weight_pointers'] += [0, 0, 0]

            else:
                for layer_id in lora_params:
                    for module_id in lora_params[layer_id]:
                        current_tmp_lora_params = tmp_lora_params.get(
                            (request.py_request_id, layer_id, module_id), None)
                        current_lora_params = lora_params[layer_id][module_id]
                        if current_tmp_lora_params is None:
                            current_lora_params['adapter_size'].append(0)
                            current_lora_params['weight_pointers'] += [0, 0, 0]
                        else:
                            current_lora_params[
                                'adapter_size'] += current_tmp_lora_params[
                                    'adapter_size']
                            current_lora_params[
                                'weight_pointers'] += current_tmp_lora_params[
                                    'weight_pointers']

        for layer_id in lora_params:
            for module_id in lora_params[layer_id]:
                current_lora_params = lora_params[layer_id][module_id]
                current_lora_params['adapter_size'] = torch.IntTensor(
                    current_lora_params['adapter_size'])
                current_lora_params['weight_pointers'] = torch.LongTensor(
                    current_lora_params['weight_pointers'])

        if lora_params:
            lora_params['host_request_types'] = attn_metadata.host_request_types
            lora_params['prompt_lens_cpu'] = attn_metadata.prompt_lens_cpu
            lora_params['num_seqs'] = attn_metadata.num_seqs

        return lora_params

    @nvtx_range("_prepare_inputs")
    def _prepare_inputs(
            self,
            scheduled_requests: ScheduledRequests,
            kv_cache_manager: KVCacheManager,
            attn_metadata: AttentionMetadata,
            spec_metadata: Optional[SpecMetadata] = None,
            new_tensors_device: Optional[SampleStateTensors] = None,
            cache_indirection_buffer: Optional[torch.Tensor] = None):
        if self.mapping is not None and 'cp_type' in self.mapping.cp_config:
            cp_type = self.mapping.cp_config['cp_type']
            if CpType.STAR == cp_type:
                return self._prepare_star_attention_inputs(
                    scheduled_requests, kv_cache_manager, attn_metadata)
            else:
                assert False, f'Unsupport cp_type {cp_type}'
        else:
            return self._prepare_tp_inputs(scheduled_requests, kv_cache_manager,
                                           attn_metadata, spec_metadata,
                                           new_tensors_device,
                                           cache_indirection_buffer)

    @torch.inference_mode()
    @with_model_extra_attrs(lambda self: self.model.extra_attrs)
    def forward(
        self,
        scheduled_requests: ScheduledRequests,
        resource_manager: ResourceManager,
        new_tensors_device: Optional[SampleStateTensors] = None,
        gather_context_logits: bool = False,
        cache_indirection_buffer: Optional[torch.Tensor] = None,
    ):
        kv_cache_manager = resource_manager.get_resource_manager(
            self.kv_cache_manager_key)

        attn_metadata = self._set_up_attn_metadata(kv_cache_manager)
        if self.enable_spec_decode:
            spec_resource_manager = resource_manager.get_resource_manager(
                ResourceManagerType.SPEC_RESOURCE_MANAGER)
            spec_metadata = self._set_up_spec_metadata(spec_resource_manager,
                                                       no_cache=kv_cache_manager
                                                       is None)
            # attn_metadata now depends on spec_metadata since it determines the shape/content of spec_dec parameter Tensors
            attn_metadata.update_spec_dec_param(
                spec_metadata.spec_dec_mode.attention_need_spec_dec_mode(),
                spec_metadata.is_spec_dec_tree,
                spec_metadata.is_spec_dec_dynamic_tree,
                spec_metadata.max_draft_len)
        else:
            spec_resource_manager = None
            spec_metadata = None

        moe_load_balancer: MoeLoadBalancer = getattr(self, 'moe_load_balancer',
                                                     None)

        if kv_cache_manager is None:
            inputs, gather_ids = self._prepare_tp_inputs_no_cache(
                scheduled_requests, attn_metadata, spec_metadata)

            with MoeLoadBalancerIterContext(moe_load_balancer):
                # Special handling for multimodal encoder only mode
                if self.pytorch_backend_config.mm_encoder_only:
                    return self._forward_step_mm_encoder_only(
                        inputs, scheduled_requests)
                else:
                    return self._forward_step(inputs, gather_ids,
                                              gather_context_logits)
        with self.cuda_graph_runner.pad_batch(
                scheduled_requests, resource_manager) as padded_requests:

            maybe_graph, maybe_attn_metadata, maybe_spec_metadata = self.cuda_graph_runner.maybe_get_cuda_graph(
                padded_requests,
                iter_counter=self.iter_counter,
                is_spec_decode=self.enable_spec_decode,
                attn_metadata=attn_metadata,
                spec_metadata=spec_metadata,
                draft_tokens_cuda=self.draft_tokens_cuda,
            )
            if maybe_graph:
                attn_metadata = maybe_attn_metadata
                spec_metadata = maybe_spec_metadata
            else:
                attn_metadata = self.attn_metadata
                if self.enable_spec_decode:
                    spec_metadata = self.spec_metadata
                else:
                    spec_metadata = None

            inputs, gather_ids = self._prepare_inputs(
                padded_requests, kv_cache_manager, attn_metadata, spec_metadata,
                new_tensors_device, cache_indirection_buffer)

            self.iter_counter += 1

            if not maybe_graph:
                # Fallback to eager execution if graph was not used
                with MoeLoadBalancerIterContext(moe_load_balancer):
                    outputs = self._forward_step(inputs, gather_ids,
                                                 gather_context_logits)
            else:
                batch_size = len(padded_requests.generation_requests)
                if self.cuda_graph_runner.needs_capture(
                        batch_size, self.enable_spec_decode):

                    def capture_forward_fn(inputs: Dict[str, Any]):
                        with MoeLoadBalancerIterContext(moe_load_balancer):
                            return self._forward_step(
                                inputs,
                                gather_ids=gather_ids,
                                gather_context_logits=gather_context_logits)

                    def capture_postprocess_fn(inputs: Dict[str, Any]):
                        self._postprocess_inputs(inputs)

                    self.cuda_graph_runner.capture(batch_size,
<<<<<<< HEAD
                                                   self.enable_spec_decode,
                                                   capture_forward_fn, inputs)
=======
                                                   capture_forward_fn, inputs,
                                                   capture_postprocess_fn)
>>>>>>> a6370fd1

                    # here we don't need to use context since cuda graph capture didn't run kernel.
                    # maybe we need a cleaner way to do this.
                    outputs = self.cuda_graph_runner.replay(
                        batch_size, self.enable_spec_decode, inputs)
                else:
                    with MoeLoadBalancerIterContext(moe_load_balancer):
                        outputs = self.cuda_graph_runner.replay(
                            batch_size, self.enable_spec_decode, inputs)

            self._execute_logit_post_processors(scheduled_requests, outputs)

            return outputs

    def model_forward(self, **kwargs):
        attrs = get_model_extra_attrs()
        assert attrs is not None, "Model extra attrs is not set"
        attrs["attention_metadata"] = weakref.ref(kwargs['attn_metadata'])
        attrs.update(self.model.model_config.extra_attrs)

        if self._torch_compile_backend is not None:
            # Register aux streams and events to model extra attrs.
            # The streams and events are list which could be updated during compilation.
            attrs["aux_streams"] = weakref.ref(
                self._torch_compile_backend.aux_streams)
            attrs["events"] = weakref.ref(self._torch_compile_backend.events)
            attrs["global_stream"] = torch.cuda.current_stream()

        if is_trace_enabled("TLLM_TRACE_MODEL_FORWARD"):
            return trace_func(self.model.forward)(**kwargs)
        else:
            return self.model.forward(**kwargs)

    @nvtx_range("_forward_step")
    def _forward_step(self,
                      inputs: Dict[str, Any],
                      gather_ids: Optional[torch.Tensor],
                      gather_context_logits: bool = False) -> Dict[str, Any]:
        inputs = self._preprocess_inputs(inputs)
        if inputs.get('spec_metadata', None):
            gather_ids = inputs['spec_metadata'].gather_ids
        if self.without_logits:
            outputs = self.model_forward(**inputs)
            return outputs

        # For simplicity, just return all the the logits if we have special gather_ids
        # from speculative decoding.
        logits = self.model_forward(
            **inputs,
            return_context_logits=gather_ids is not None
            or gather_context_logits,
        )
        if gather_ids is not None:
            return {'logits': logits[gather_ids]}
        else:
            return {'logits': logits}

    @nvtx_range("_forward_step_mm_encoder_only")
    def _forward_step_mm_encoder_only(
            self, inputs: Dict[str, Any],
            scheduled_requests: ScheduledRequests) -> Dict[str, Any]:
        """Forward step for multimodal encoder only mode - returns mm_embeddings instead of logits."""
        # Get multimodal parameters from inputs
        multimodal_params = inputs.get("multimodal_params", [])
        if not multimodal_params or len(multimodal_params) == 0:
            # Return empty embeddings if no multimodal data
            return {'mm_embeddings': []}
        if getattr(scheduled_requests.context_requests[0], 'multimodal_lengths',
                   None) is None:
            multimodal_chunks = None
        else:
            multimodal_chunks = [
                sum(request.multimodal_lengths)
                for request in scheduled_requests.context_requests
                if request.multimodal_lengths is not None
            ]
        # For mm_encoder_only mode, we only run the vision encoder part
        # The model should be a vision encoder (e.g., Qwen2VisionModelBase)
        mm_embeddings = self.model.forward(multimodal_params)
        assert len(
            mm_embeddings
        ) == 1, "mm_embeddings should be a 1-element list, mix modality (video+image) is not supported"

        if multimodal_chunks is None or len(multimodal_chunks) != len(
                multimodal_params):
            mm_embeddings = list(
                torch.chunk(mm_embeddings[0],
                            len(scheduled_requests.context_requests),
                            dim=0))
        else:
            mm_embeddings = list(
                torch.split(mm_embeddings[0], multimodal_chunks, dim=0))

        return {'mm_embeddings': mm_embeddings, 'logits': None}

    def _init_userbuffers(self, hidden_size):
        if self.mapping.tp_size <= 1:
            return False

        # Disable UB for unsupported platforms
        if not ub.ub_supported():
            return False
        use_nccl_symmetric = self.pytorch_backend_config.allreduce_strategy == "NCCL_SYMMETRIC"
        ub.initialize_userbuffers_manager(
            self.mapping.tp_size, self.mapping.pp_size, self.mapping.cp_size,
            self.mapping.rank, self.mapping.gpus_per_node,
            hidden_size * self.max_num_tokens * 2, use_nccl_symmetric)

        return True

    def load_weights_from_target_model(self,
                                       target_model: torch.nn.Module) -> None:
        """
        When doing spec decode, sometimes draft models need to share certain weights
        with their target models. Here, we set up such weights by invoking
        self.model.load_weights_from_target_model if such a method exists.
        """
        loader = getattr(self.model, "load_weights_from_target_model", None)
        if callable(loader):
            loader(target_model)

    def _execute_logit_post_processors(self,
                                       scheduled_requests: ScheduledRequests,
                                       outputs: dict):
        """Apply logit post processors (in-place modify outputs Tensors) if any."""

        if not (self.mapping.is_last_pp_rank()):
            return

        if not isinstance(outputs, dict) or "logits" not in outputs:
            # TODO: support models that don't return outputs as dict
            return

        num_ctx_req = len(scheduled_requests.context_requests)
        logits_tensor = outputs["logits"]

        for idx, request in enumerate(scheduled_requests.all_requests()):
            logits_processors = getattr(request, "py_logits_post_processors",
                                        None)
            if not logits_processors:
                continue

            token_ids = request.get_tokens(0)
            if idx < num_ctx_req and request.py_orig_prompt_len < len(
                    token_ids):
                # Skip as we only need to apply logit processor on the last context request
                continue

            logits_row = logits_tensor[idx]
            # Reshape to align w/ the shape used in the TRT backend,
            # so the same logit processors can be used across both backends.
            logits_row = logits_row.view(1, 1, -1)
            token_ids = [token_ids]
            for lp in logits_processors:
                lp_params = inspect.signature(lp).parameters

                assert 4 <= len(lp_params) <= 5, (
                    "Logit post processor signature must match the `LogitsProcessor` interface "
                    "defined in `tensorrtllm.sampling_params`.")
                lp(request.py_request_id, logits_row, token_ids, None, None)

            logits_tensor[idx] = logits_row.view(-1)<|MERGE_RESOLUTION|>--- conflicted
+++ resolved
@@ -2384,13 +2384,8 @@
                         self._postprocess_inputs(inputs)
 
                     self.cuda_graph_runner.capture(batch_size,
-<<<<<<< HEAD
-                                                   self.enable_spec_decode,
-                                                   capture_forward_fn, inputs)
-=======
                                                    capture_forward_fn, inputs,
                                                    capture_postprocess_fn)
->>>>>>> a6370fd1
 
                     # here we don't need to use context since cuda graph capture didn't run kernel.
                     # maybe we need a cleaner way to do this.
