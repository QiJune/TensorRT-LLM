import bisect
import contextlib
import functools
import gc
import inspect
import math
import os
import weakref
from abc import ABC, abstractmethod
from contextlib import contextmanager
from typing import Any, Callable, Dict, List, Optional, Tuple

import torch
import torch._dynamo.config

import tensorrt_llm.bindings.internal.userbuffers as ub
from tensorrt_llm._utils import (is_trace_enabled, nvtx_range, release_gc,
                                 torch_dtype_to_str, trace_func)
from tensorrt_llm.inputs.multimodal import (MultimodalParams,
                                            MultimodalRuntimeData)
from tensorrt_llm.logger import logger
from tensorrt_llm.lora_helper import LoraConfig
from tensorrt_llm.lora_manager import LoraModelConfig
from tensorrt_llm.mapping import CpType, Mapping

from ..attention_backend.interface import (AttentionMetadata,
                                           AttentionRuntimeFeatures)
from ..attention_backend.trtllm import TrtllmAttentionMetadata
from ..attention_backend.utils import get_attention_backend
from ..attention_backend.vanilla import VanillaAttentionMetadata
from ..autotuner import AutoTuner, autotune
from ..compilation.backend import Backend
from ..compilation.utils import capture_piecewise_cuda_graph
from ..distributed import MPIDist
from ..distributed.communicator import init_pp_comm
from ..expert_statistic import ExpertStatistic
from ..metadata import KVCacheParams
from ..models.checkpoints.base_checkpoint_loader import BaseCheckpointLoader
from ..models.modeling_multimodal_utils import filter_mm_token_from_input_ids
from ..models.modeling_utils import DecoderModelForCausalLM
from ..modules.fused_moe.moe_load_balancer import (MoeLoadBalancer,
                                                   MoeLoadBalancerIterContext)
from ..speculative import (SpecMetadata, get_num_extra_kv_tokens,
                           get_spec_metadata,
                           update_spec_config_from_model_config)
from ..speculative.drafting_loops import ChainDrafter
from ..speculative.eagle3 import Eagle3ResourceManager
from ..speculative.mtp import SampleStateTensorsMTP
from ..utils import (get_model_extra_attrs,
                     set_per_request_piecewise_cuda_graph_flag,
                     set_torch_compiling, with_model_extra_attrs)
from .config import PyTorchConfig
from .config_utils import is_mla
from .cuda_graph_runner import CUDAGraphRunner
from .guided_decoder import CapturableGuidedDecoder
from .layerwise_nvtx_marker import LayerwiseNvtxMarker
from .llm_request import get_draft_token_length
from .model_loader import ModelLoader
from .resource_manager import (BaseResourceManager, KVCacheManager,
                               ResourceManager, ResourceManagerType)
from .sampler import SampleStateTensors
from .scheduler import ScheduledRequests


class ModelEngine(ABC):

    @abstractmethod
    def get_max_num_sequences(self) -> int:
        raise NotImplementedError

    @abstractmethod
    def forward(
        self,
        scheduled_requests: ScheduledRequests,
        resource_manager: ResourceManager,
        new_tensors_device: Optional[SampleStateTensors],
        gather_context_logits: bool = False,
        cache_indirection_buffer: Optional[torch.Tensor] = None,
    ):
        raise NotImplementedError

    def warmup(self, resource_manager: ResourceManager) -> None:
        """
        This method is called after the KV cache manager is initialized
        inside the given resource manager. Override to perform any
        warmup actions: instantiating CUDA graphs, running torch.compile, etc.
        """
        return


def _filter_cuda_graph_batch_sizes(cuda_graph_batch_sizes: list[int],
                                   max_batch_size: int, max_num_tokens: int,
                                   max_draft_len: int,
                                   enable_padding: bool) -> list[int]:
    # This is the largest possible batch size for a pure decoding batch.
    max_cuda_graph_bs = min(max_batch_size,
                            int(max_num_tokens / (1 + max_draft_len)))

    result = []
    # This function assumes cuda_graph_batch_sizes is sorted
    for i, bs in enumerate(cuda_graph_batch_sizes):
        if bs <= max_cuda_graph_bs:
            result.append(bs)
        else:
            # One extra special case for padding. The user gave us at least
            # one batch size to pad to which is larger than the executor's max
            # batch size. In this case, padding to max_cuda_graph_bs is acceptable. The logic
            # is that if the user is OK padding to a batch size B, they should also
            # be OK with padding to some size B' < B since the performance will generally
            # just be better in the smaller case.
            if enable_padding and (i == 0
                                   or result[i - 1] != max_cuda_graph_bs):
                logger.warning(
                    "CUDA graph padding is enabled, but one of the given CUDA graph "
                    f"batch sizes ({bs}) is larger than the executor's max batch size "
                    f"({max_cuda_graph_bs}). We will pad batches to {max_cuda_graph_bs}."
                )
                result.append(max_cuda_graph_bs)
            break

    return result


class PyTorchModelEngine(ModelEngine):

    def __init__(
        self,
        *,
        model_path: str,
        pytorch_backend_config: PyTorchConfig,
        checkpoint_loader: BaseCheckpointLoader,
        batch_size: int = 8,
        max_beam_width: int = 1,
        max_num_tokens: int = 8192,
        max_seq_len: Optional[int] = None,
        mapping: Optional[Mapping] = None,
        attn_runtime_features: Optional[AttentionRuntimeFeatures] = None,
        dist: Optional[MPIDist] = None,
        spec_config: Optional["DecodingBaseConfig"] = None,
        lora_config: Optional[LoraConfig] = None,
        is_draft_model: bool = False,
        drafting_loop_wrapper: Optional[Callable[[torch.nn.Module],
                                                 torch.nn.Module]] = None,
        model: Optional[torch.nn.Module] = None,
    ):
        self.ub_buffers = None
        self.batch_size = batch_size
        self.max_num_tokens = max_num_tokens
        self.max_seq_len = max_seq_len
        self.max_beam_width = max_beam_width

        self.mapping = mapping
        if mapping.has_pp():
            init_pp_comm(mapping)
        self.dist = dist
        if dist is not None:
            ExpertStatistic.create(self.dist.rank)
        self.pytorch_backend_config = pytorch_backend_config
        self.original_max_draft_len = spec_config.max_draft_len if spec_config is not None else 0

        # The draft model won't have any draft tokens attached to
        # generation requests when we invoke it autoregressively
        if spec_config is not None and is_draft_model:
            spec_config.max_draft_len = 0
        self.spec_config = spec_config
        self.is_spec_decode = spec_config is not None
        self.enable_spec_decode = self.is_spec_decode
        self.is_draft_model = is_draft_model

        self.attn_runtime_features = attn_runtime_features or AttentionRuntimeFeatures(
        )

        if model is None:
            loader = ModelLoader(
                pytorch_backend_config=pytorch_backend_config,
                mapping=self.mapping,
                spec_config=self.spec_config,
                max_num_tokens=max_num_tokens,
                max_seq_len=max_seq_len,
                lora_config=lora_config,
            )
            self.model, moe_load_balancer = loader.load(
                checkpoint_dir=model_path, checkpoint_loader=checkpoint_loader)
            if isinstance(moe_load_balancer, MoeLoadBalancer):
                setattr(self, "moe_load_balancer", moe_load_balancer)
        else:
            self.model = model
        if drafting_loop_wrapper is not None:
            self.model = drafting_loop_wrapper(self.model)
            self.model_is_wrapped = True
        else:
            self.model_is_wrapped = False
        # In case that some tests use stub models and override `_load_model`.
        if not hasattr(self.model, 'extra_attrs'):
            self.model.extra_attrs = {}
        if self.pytorch_backend_config.enable_layerwise_nvtx_marker:
            layerwise_nvtx_marker = LayerwiseNvtxMarker()
            module_prefix = 'Model'
            if self.model.model_config and self.model.model_config.pretrained_config and self.model.model_config.pretrained_config.architectures:
                module_prefix = '|'.join(
                    self.model.model_config.pretrained_config.architectures)
            layerwise_nvtx_marker.register_hooks(self.model, module_prefix)

        self.enable_attention_dp = self.model.model_config.mapping.enable_attention_dp
        self._disable_overlap_scheduler = self.pytorch_backend_config.disable_overlap_scheduler
        self._torch_compile_backend = None
        self.dtype = self.model.config.torch_dtype
        self._init_model_capacity()

        self._torch_compile_backend = None
        # Eagle3 draft model now does not support torch.compile
        self._torch_compile_enabled = pytorch_backend_config.torch_compile_enabled and not is_draft_model
        self._torch_compile_piecewise_cuda_graph = pytorch_backend_config.torch_compile_piecewise_cuda_graph

        piecewise_cuda_graph_num_tokens = (
            pytorch_backend_config.torch_compile_piecewise_cuda_graph_num_tokens
            or pytorch_backend_config.cuda_graph_batch_sizes or [])

        self._piecewise_cuda_graph_num_tokens = [
            i for i in piecewise_cuda_graph_num_tokens
            if i <= self.max_num_tokens
        ]

        try:
            use_ub_for_nccl = (
                pytorch_backend_config.allreduce_strategy == "NCCL_SYMMETRIC"
                and self._init_userbuffers(self.model.config.hidden_size))
            if self._torch_compile_enabled:
                set_torch_compiling(True)
                use_ub = not use_ub_for_nccl and (
                    pytorch_backend_config.torch_compile_enable_userbuffers
                    and self._init_userbuffers(self.model.config.hidden_size))
                self._torch_compile_backend = Backend(
                    pytorch_backend_config.torch_compile_inductor_enabled,
                    enable_userbuffers=use_ub,
                    enable_piecewise_cuda_graph=self.
                    _torch_compile_piecewise_cuda_graph,
                    capture_num_tokens=self._piecewise_cuda_graph_num_tokens,
                    max_num_streams=pytorch_backend_config.
                    torch_compile_max_num_streams)
                if isinstance(self.model, DecoderModelForCausalLM):
                    self.model.model = torch.compile(
                        self.model.model,
                        backend=self._torch_compile_backend,
                        fullgraph=pytorch_backend_config.torch_compile_fullgraph
                    )
                else:
                    self.model = torch.compile(
                        self.model,
                        backend=self._torch_compile_backend,
                        fullgraph=pytorch_backend_config.torch_compile_fullgraph
                    )
                torch._dynamo.config.cache_size_limit = 16
            else:
                set_torch_compiling(False)
        except Exception as e:
            import traceback
            traceback.print_exception(Exception, e, e.__traceback__)
            raise e

        self.is_warmup = False

        self.attn_backend = get_attention_backend(
            pytorch_backend_config.attn_backend)

        if self.is_spec_decode:
            self.spec_metadata = None
            update_spec_config_from_model_config(self.spec_config,
                                                 self.model.config)
            max_num_draft_tokens = self.original_max_draft_len * batch_size
            self.draft_tokens_cuda = torch.empty((max_num_draft_tokens, ),
                                                 dtype=torch.int,
                                                 device='cuda')
            self.gather_ids_cuda = torch.empty((self.max_num_tokens, ),
                                               dtype=torch.int,
                                               device='cuda')
            self.num_accepted_draft_tokens_cuda = torch.empty((batch_size, ),
                                                              dtype=torch.int,
                                                              device='cuda')
            self.previous_pos_indices_cuda = torch.empty(
                (self.max_num_tokens, ), dtype=torch.int, device='cuda')
            self.previous_pos_id_offsets_cuda = torch.zeros(
                (self.max_num_tokens, ), dtype=torch.int, device='cuda')
            self.previous_kv_lens_offsets_cuda = torch.zeros((batch_size, ),
                                                             dtype=torch.int,
                                                             device='cuda')
            self.without_logits = self.spec_config.spec_dec_mode.without_logits(
            ) or self.model_is_wrapped
            self.max_draft_len = spec_config.max_draft_len
        else:
            self.without_logits = False
            self.max_draft_len = 0

        self.guided_decoder: Optional[CapturableGuidedDecoder] = None

        # This field is initialized lazily on the first forward pass.
        # This is convenient because:
        # 1) The attention metadata depends on the KV cache manager.
        # 2) The KV cache manager depends on the model configuration.
        # 3) The model configuration is not loaded until the model engine
        # is initialized.
        #
        # NOTE: This can simplified by decoupling the model config loading and
        # the model engine.
        self.attn_metadata = None
        self.iter_states = {}
        self._cuda_graph_mem_pool = self._torch_compile_backend._graph_pool_handle if self._torch_compile_enabled else None

        self._cuda_graph_padding_enabled = pytorch_backend_config.cuda_graph_padding_enabled

        self._cuda_graph_batch_sizes = _filter_cuda_graph_batch_sizes(
            pytorch_backend_config.cuda_graph_batch_sizes, self.batch_size,
            self.max_num_tokens, self.original_max_draft_len,
            self._cuda_graph_padding_enabled
        ) if pytorch_backend_config.cuda_graph_batch_sizes else []

        self._max_cuda_graph_batch_size = (self._cuda_graph_batch_sizes[-1] if
                                           self._cuda_graph_batch_sizes else 0)

        self.previous_batch_indices_cuda = torch.empty((self.max_num_tokens, ),
                                                       dtype=torch.int,
                                                       device='cuda')
        self.input_ids_cuda = torch.empty((self.max_num_tokens, ),
                                          dtype=torch.int,
                                          device='cuda')
        self.position_ids_cuda = torch.empty((self.max_num_tokens, ),
                                             dtype=torch.int,
                                             device='cuda')
        if self.use_mrope:
            self.mrope_position_ids_cuda = torch.empty(
                (3, 1, self.max_num_tokens), dtype=torch.int, device='cuda')
        self.iter_counter = 0

        # We look up this key in resource_manager during forward to find the
        # kv cache manager. Can be changed to support multiple model engines
        # with different KV cache managers.
        self.kv_cache_manager_key = ResourceManagerType.KV_CACHE_MANAGER
        self.lora_model_config: Optional[LoraModelConfig] = None
        self.cuda_graph_runner = CUDAGraphRunner(self)

        # Setup the local cache indirection buffer only once and reuse it.
        # This way it can also be used for CUDA graphs.
        if self.use_beam_search:
            self.cache_indirection_attention = torch.zeros(
                (self.batch_size, self.max_beam_width, self.max_seq_len +
                 (0 if self._disable_overlap_scheduler else 1)),
                device="cuda",
                dtype=torch.int32)
        else:
            self.cache_indirection_attention = None

    @property
    def runtime_draft_len(self):
        return self.max_draft_len if self.enable_spec_decode else 0

    def set_lora_model_config(self,
                              lora_target_modules: list[str],
                              trtllm_modules_to_hf_modules: dict[str, str],
                              swap_gate_up_proj_lora_b_weight: bool = True):
        self.lora_model_config = LoraModelConfig(
            lora_target_modules=lora_target_modules,
            trtllm_modules_to_hf_modules=trtllm_modules_to_hf_modules,
            hidden_size=self.model.config.hidden_size,
            dtype=torch_dtype_to_str(self.model.config.torch_dtype),
            swap_gate_up_proj_lora_b_weight=swap_gate_up_proj_lora_b_weight)

    def set_guided_decoder(self,
                           guided_decoder: CapturableGuidedDecoder) -> bool:
        if hasattr(self.model, "set_guided_decoder"):
            success = self.model.set_guided_decoder(guided_decoder)
            if success:
                self.guided_decoder = guided_decoder
            return success
        return False

    @property
    def use_mrope(self):
        use_mrope = False
        try:
            use_mrope = self.model.model_config.pretrained_config.rope_scaling[
                'type'] == 'mrope'
        except Exception:
            pass
        logger.debug(f"Detected use_mrope: {use_mrope}")
        return use_mrope

    @property
    def is_warmup(self):
        return getattr(self, "_is_warmup", False)

    @is_warmup.setter
    def is_warmup(self, value: bool):
        self._is_warmup = value

        self.moe_load_balancer_iter_info = (not value, not value)

    @property
    def moe_load_balancer_iter_info(self):
        moe_load_balancer: MoeLoadBalancer = getattr(self, 'moe_load_balancer',
                                                     None)
        if moe_load_balancer is not None:
            return moe_load_balancer.enable_statistic, moe_load_balancer.enable_update_weights
        return False, False

    @moe_load_balancer_iter_info.setter
    def moe_load_balancer_iter_info(self, value: Tuple[bool, bool]):
        moe_load_balancer: MoeLoadBalancer = getattr(self, 'moe_load_balancer',
                                                     None)
        if moe_load_balancer is not None:
            moe_load_balancer.set_iter_info(enable_statistic=value[0],
                                            enable_update_weights=value[1])

    @property
    def use_beam_search(self):
        return self.max_beam_width > 1

    @contextmanager
    def set_warmup_flag(self):
        prev_is_warmup = self.is_warmup
        self.is_warmup = True
        try:
            yield
        finally:
            self.is_warmup = prev_is_warmup

    @staticmethod
    def with_warmup_flag(method):

        @functools.wraps(method)
        def wrapper(self, *args, **kwargs):
            with self.set_warmup_flag():
                return method(self, *args, **kwargs)

        return wrapper

    @contextlib.contextmanager
    def no_cuda_graph(self):
        _run_cuda_graphs = self.cuda_graph_runner.enabled
        self.cuda_graph_runner.enabled = False
        try:
            yield
        finally:
            self.cuda_graph_runner.enabled = _run_cuda_graphs

    @with_warmup_flag
    def warmup(self, resource_manager: ResourceManager) -> None:
        """
        Orchestrates the warmup process by calling specialized warmup methods for
        torch.compile, the autotuner, and CUDA graphs.
        """
        kv_cache_manager = resource_manager.get_resource_manager(
            self.kv_cache_manager_key)

        if kv_cache_manager is None:
            logger.info("Skipping warm up as no KV Cache manager allocated.")
            return

        # The lifetime of model engine and kv cache manager can be different.
        # Reset the global cuda graph dummy request to None in warmup.
        self.cuda_graph_runner.padding_dummy_request = None

        # TODO: current warmup_request is not suitable for context parallelism.
        cp_type = self.mapping.cp_config.get('cp_type', None)
        if cp_type is not None:
            logger.info("[ModelEngine::warmup] Skipping warmup for cp_type: ",
                        cp_type.name)
            return

        self._run_torch_compile_warmup(resource_manager)
        self._run_autotuner_warmup(resource_manager)
        self._run_cuda_graph_warmup(resource_manager)

        # Set the value back to the original value after all warmups are complete
        self.enable_spec_decode = self.is_spec_decode

    def _run_torch_compile_warmup(self, resource_manager: ResourceManager):
        """Runs warmup iterations to specialize torch.compile kernels."""
        if not self._torch_compile_enabled:
            return

        logger.info("Running torch.compile warmup...")
        kv_cache_manager = resource_manager.get_resource_manager(
            self.kv_cache_manager_key)
        curr_max_num_tokens = min(
            kv_cache_manager.get_num_available_tokens(
                self.original_max_draft_len), self.max_num_tokens,
            self.batch_size * (self.max_seq_len - 1))

        warmup_requests_configs = {
            (1, 1),  # Specialize for 1 token.
            (self.batch_size,
             self.batch_size),  # max_batch_size, pure generation
            (2, 0),  # Non-one, pure context
            (curr_max_num_tokens, 0),  # max_num_tokens, pure context
        }

        # Disable cuda graph capture here so that we can properly capture it later
        with self.no_cuda_graph():
            for num_tokens, num_gen_tokens in warmup_requests_configs:
                with self._release_batch_context(
                        self._create_warmup_request(resource_manager,
                                                    num_tokens, num_gen_tokens),
                        resource_manager) as batch:
                    if batch is None:
                        continue  # Not enough KV cache space
                    logger.info(
                        f"Run warmup with {num_tokens} tokens, include {num_gen_tokens} generation tokens"
                    )
                    self.forward(batch,
                                 new_tensors_device=None,
                                 resource_manager=resource_manager)
                    torch.cuda.synchronize()

    def _run_autotuner_warmup(self, resource_manager: ResourceManager):
        """Runs a forward pass to populate the autotuner cache."""
        if not self.pytorch_backend_config.enable_autotuner:
            return

        logger.info("Running autotuner warmup...")
        kv_cache_manager = resource_manager.get_resource_manager(
            self.kv_cache_manager_key)
        curr_max_num_tokens = min(
            kv_cache_manager.get_num_available_tokens(
                self.original_max_draft_len), self.max_num_tokens,
            self.batch_size * (self.max_seq_len - 1))

        cache_path = os.environ.get("TLLM_AUTOTUNER_CACHE_PATH", None)
        with self.no_cuda_graph(), autotune(cache_path=cache_path,
                                            rank=self.mapping.rank):
            warmup_request = self._create_warmup_request(
                resource_manager, curr_max_num_tokens, 0)
            with self._release_batch_context(warmup_request,
                                             resource_manager) as batch:
                if batch is not None:
                    self.forward(batch,
                                 new_tensors_device=None,
                                 resource_manager=resource_manager)
                    torch.cuda.synchronize()

        logger.info(
            f"[Autotuner] Cache size after warmup is {len(AutoTuner.get().profiling_cache)}"
        )
        AutoTuner.get().print_profiling_cache()

    def _run_cuda_graph_warmup(self, resource_manager: ResourceManager):
        """Captures CUDA graphs for various batch sizes and draft lengths."""
        if not (self.cuda_graph_runner.enabled
                or self._torch_compile_piecewise_cuda_graph):
            return

        self._capture_generation_cuda_graphs(resource_manager)
        self._capture_piecewise_cuda_graphs(resource_manager)

    def _capture_generation_cuda_graphs(self,
                                        resource_manager: ResourceManager):
        """Captures CUDA graphs for pure generation steps."""
        if not self.cuda_graph_runner.enabled:
            return

        logger.info(
            f"Creating CUDA graph instances for {len(self._cuda_graph_batch_sizes)} batch sizes."
        )

        # Reverse order so smaller graphs can reuse memory from larger ones
        cuda_graph_batch_sizes = sorted(self._cuda_graph_batch_sizes,
                                        reverse=True)
<<<<<<< HEAD
        draft_lengths = self._get_cuda_graph_draft_lengths(resource_manager)
=======
        # Create CUDA graphs for different draft lengths
        draft_lengths = []
        if self.is_draft_model:
            if self.model_is_wrapped and self.is_spec_decode and spec_resource_manager is not None and isinstance(
                    spec_resource_manager, Eagle3ResourceManager):
                # The CDL path uses draft_len > 0 for the number of iterations in the drafting loop.
                draft_lengths.append(self.original_max_draft_len)
            else:
                draft_lengths.append(self.max_draft_len)
        else:
            # For non-draft model, we also capture the CUDA graph instance for draft length 0,
            # so that when we disable spec decode at runtime, we can still run the captured graph.
            # Note that for one engine mode, we are not able to turn off spec decode at runtime.
            if (self.max_draft_len > 0
                    and not self.spec_config.spec_dec_mode.use_one_engine()
                    # Assume that speculation is always on if the user didn't give us a max_concurrency
                    # value. This will save on memory.
                    and self.spec_config.max_concurrency is not None):
                draft_lengths.append(0)
            draft_lengths = [self.max_draft_len]
>>>>>>> 22aa4ac0

        for bs in cuda_graph_batch_sizes:
            if bs > self.batch_size:
                continue

            for draft_len in draft_lengths:
                warmup_request = self._create_cuda_graph_warmup_request(
                    resource_manager, bs, draft_len)
                with self._release_batch_context(warmup_request,
                                                 resource_manager) as batch:
                    if batch is None:
                        # No KV cache space, cannot continue capturing graphs
                        return

                    logger.info(
                        f"Run generation-only CUDA graph warmup for batch size={bs}, draft_len={draft_len}"
                    )

                    self.enable_spec_decode = draft_len > 0 or self.is_draft_model
                    self._update_draft_inference_state_for_warmup(
                        batch, draft_len > 0, resource_manager)

                    self.forward(batch,
                                 new_tensors_device=None,
                                 resource_manager=resource_manager)
                    torch.cuda.synchronize()

    def _capture_piecewise_cuda_graphs(self, resource_manager: ResourceManager):
        """Captures piecewise CUDA graphs for context/prefill steps via torch.compile."""
        if not (self._torch_compile_piecewise_cuda_graph
                and self._torch_compile_enabled):
            return

        logger.info("Running piecewise CUDA graph warmup...")
        piecewise_cuda_graph_num_tokens = sorted(
            self._piecewise_cuda_graph_num_tokens, reverse=True)

        with capture_piecewise_cuda_graph(True), self.no_cuda_graph():
            for num_tokens in piecewise_cuda_graph_num_tokens:
                warmup_request = self._create_warmup_request(
                    resource_manager, num_tokens, 0)
                with self._release_batch_context(warmup_request,
                                                 resource_manager) as batch:
                    if batch is None:
                        continue

                    logger.info(
                        f"Run piecewise CUDA graph warmup for num tokens={num_tokens}"
                    )
                    # Run a few times to ensure capture
                    for _ in range(3):
                        self.forward(batch,
                                     new_tensors_device=None,
                                     resource_manager=resource_manager)

                    self.forward(batch,
                                 new_tensors_device=None,
                                 resource_manager=resource_manager)
                    torch.cuda.synchronize()
                    gc.collect()
                    torch.cuda.empty_cache()

    ### Helper methods promoted from the original warmup method ###

    @contextlib.contextmanager
    def _release_batch_context(self, batch: Optional[ScheduledRequests],
                               resource_manager: ResourceManager):
        """A context manager to automatically free resources of a dummy batch."""
        kv_cache_manager = resource_manager.get_resource_manager(
            self.kv_cache_manager_key)
        spec_resource_manager = resource_manager.get_resource_manager(
            ResourceManagerType.SPEC_RESOURCE_MANAGER)
        try:
            yield batch
        finally:
            if batch is not None and kv_cache_manager is not None:
                for req in batch.all_requests():
                    kv_cache_manager.free_resources(req)
                    if spec_resource_manager is not None:
                        spec_resource_manager.free_resources(req)

    def _get_num_extra_decoding_steps(self) -> int:
        """Determines extra decoding steps needed for fused drafting loops."""
        if isinstance(self.model, ChainDrafter):
            return self.model.max_draft_len
        else:
            assert not self.model_is_wrapped, (
                f"Please add logic to determine num_extra_decoding_steps for drafting loop {type(self.model)}"
            )
            return 0

    def _create_warmup_request(
            self, resource_manager: ResourceManager, num_tokens: int,
            num_gen_tokens: int) -> Optional[ScheduledRequests]:
        """Creates a generic dummy ScheduledRequests object for warmup."""
        kv_cache_manager = resource_manager.get_resource_manager(
            self.kv_cache_manager_key)
        spec_resource_manager = resource_manager.get_resource_manager(
            ResourceManagerType.SPEC_RESOURCE_MANAGER)

        available_tokens = kv_cache_manager.get_num_available_tokens(
            self.runtime_draft_len)
        available_blocks = kv_cache_manager.get_num_free_blocks()
        if num_tokens > self.max_num_tokens or num_tokens > available_tokens:
            return None

        num_extra_decoding_steps = self._get_num_extra_decoding_steps()
        if num_extra_decoding_steps > 0:
            return None  # Disable autotuning for fused drafting loops for now.

        num_ctx_tokens = num_tokens - num_gen_tokens
        num_ctx_requests = 0
        ctx_requests = []
        gen_requests = []

        max_seq_len = self.max_seq_len - 1
        num_full_seqs = 0
        num_left_over_tokens = 0

        if num_ctx_tokens > 0:
            num_full_seqs = num_ctx_tokens // max_seq_len
            num_left_over_tokens = num_ctx_tokens - num_full_seqs * max_seq_len
            num_ctx_requests = num_full_seqs + (1 if num_left_over_tokens > 0
                                                else 0)

        if num_ctx_requests + num_gen_tokens > self.batch_size:
            return None  # Not enough batch size to fill the request

        blocks_to_use = num_full_seqs * math.ceil(
            max_seq_len / kv_cache_manager.tokens_per_block) + math.ceil(
                num_left_over_tokens /
                kv_cache_manager.tokens_per_block) + num_gen_tokens

        if blocks_to_use > available_blocks:
            return None

        if num_ctx_tokens > 0:
            ctx_token_nums = [max_seq_len] * num_full_seqs
            if num_left_over_tokens > 0:
                ctx_token_nums.append(num_left_over_tokens)

            ctx_requests = kv_cache_manager.add_dummy_requests(
                list(range(num_ctx_requests)),
                token_nums=ctx_token_nums,
                is_gen=False,
                max_num_draft_tokens=self.runtime_draft_len,
                use_mrope=self.use_mrope)

            if spec_resource_manager is not None:
                spec_resource_manager.add_dummy_requests(
                    request_ids=list(range(num_ctx_requests)))

        if num_gen_tokens > 0:
            gen_requests = kv_cache_manager.add_dummy_requests(
                list(range(num_ctx_requests,
                           num_ctx_requests + num_gen_tokens)),
                token_nums=[1] * num_gen_tokens,
                is_gen=True,
                max_num_draft_tokens=self.max_draft_len,
                use_mrope=self.use_mrope)
            if spec_resource_manager is not None:
                spec_resource_manager.add_dummy_requests(request_ids=list(
                    range(num_ctx_requests, num_ctx_requests + num_gen_tokens)))

        result = ScheduledRequests()
        result.context_requests = ctx_requests
        result.generation_requests = gen_requests
        return result

    def _create_cuda_graph_warmup_request(
            self, resource_manager: ResourceManager, batch_size: int,
            draft_len: int) -> Optional[ScheduledRequests]:
        """Creates a dummy ScheduledRequests tailored for CUDA graph capture."""
        kv_cache_manager = resource_manager.get_resource_manager(
            self.kv_cache_manager_key)
        spec_resource_manager = resource_manager.get_resource_manager(
            ResourceManagerType.SPEC_RESOURCE_MANAGER)

        available_blocks = kv_cache_manager.get_num_free_blocks(
        ) // self.max_beam_width
        if available_blocks < batch_size:
            return None

        result = ScheduledRequests()
        result.context_requests = []
        num_extra_decoding_steps = self._get_num_extra_decoding_steps()

        # Add (batch_size - 1) dummy requests with seq_len=1.
        requests = kv_cache_manager.add_dummy_requests(
            list(range(batch_size - 1)),
            is_gen=True,
            max_num_draft_tokens=draft_len,
            use_mrope=self.use_mrope,
            max_beam_width=self.max_beam_width,
            num_extra_decoding_steps=num_extra_decoding_steps)

        available_tokens = kv_cache_manager.get_num_available_tokens(draft_len)

        # Add one dummy request with the maximum possible sequence length.
        token_num = max(1, min(available_tokens, self.max_seq_len - 1))
        model_config = self.model.model_config.pretrained_config
        max_position_embeddings = getattr(model_config,
                                          'max_position_embeddings', None)
        if max_position_embeddings is not None:
            token_num = min(token_num, max_position_embeddings - draft_len)

        assert token_num > num_extra_decoding_steps, (
            "Cannot fuse drafting loop. Not enough KV cache space for all draft tokens."
        )
        token_num -= num_extra_decoding_steps

        max_seq_len_request = kv_cache_manager.add_dummy_requests(
            request_ids=[batch_size - 1],
            token_nums=[token_num],
            is_gen=True,
            max_num_draft_tokens=draft_len,
            use_mrope=self.use_mrope,
            max_beam_width=self.max_beam_width,
            num_extra_decoding_steps=num_extra_decoding_steps)[0]

        # Insert the longest request first to simulate padding for the CUDA graph.
        requests.insert(0, max_seq_len_request)
        result.generation_requests = requests
        if spec_resource_manager is not None:
            spec_resource_manager.add_dummy_requests(
                request_ids=list(range(batch_size)))
        return result

    def _get_cuda_graph_draft_lengths(
            self, resource_manager: ResourceManager) -> List[int]:
        """Determines the draft lengths for which to capture CUDA graphs."""
        draft_lengths = [self.max_draft_len]
        spec_resource_manager = resource_manager.get_resource_manager(
            ResourceManagerType.SPEC_RESOURCE_MANAGER)

        # For non-draft model, also capture a graph for draft_len=0
        if (not self.is_draft_model and self.max_draft_len > 0
                and not self.spec_config.spec_dec_mode.use_one_engine()
                and self.spec_config.max_concurrency is not None):
            draft_lengths.append(0)

        # Special case for Eagle3 draft model
        if (self.is_spec_decode and self.is_draft_model
                and isinstance(spec_resource_manager, Eagle3ResourceManager)):
            draft_lengths.append(self.original_max_draft_len)

        return list(set(draft_lengths))  # Use set to remove duplicates

    def _update_draft_inference_state_for_warmup(
            self, batch: ScheduledRequests, is_first_draft: bool,
            resource_manager: ResourceManager):
        """Updates request states for specific draft model warmups like Eagle3."""
        spec_resource_manager = resource_manager.get_resource_manager(
            ResourceManagerType.SPEC_RESOURCE_MANAGER)
        if self.is_draft_model and isinstance(spec_resource_manager,
                                              Eagle3ResourceManager):
            spec_resource_manager.is_first_draft = is_first_draft
            if is_first_draft:
                for req in batch.generation_requests:
                    req.py_is_first_draft = True
                    req.py_draft_tokens = []

    def _set_up_attn_metadata(self, kv_cache_manager: KVCacheManager):
        enable_context_mla_with_cached_kv = is_mla(
            self.model.model_config.pretrained_config) and (
                self.attn_runtime_features.cache_reuse
                or self.attn_runtime_features.chunked_prefill)
        cache_indirection = self.cache_indirection_attention if self.attn_backend.Metadata is TrtllmAttentionMetadata else None
        if kv_cache_manager is None:
            return self.attn_backend.Metadata(
                max_num_requests=self.batch_size,
                max_num_tokens=self.max_num_tokens,
                max_num_sequences=self.batch_size * self.max_beam_width,
                kv_cache_manager=None,
                mapping=self.mapping,
                runtime_features=self.attn_runtime_features,
                enable_flash_mla=self.model.model_config.enable_flash_mla,
                enable_context_mla_with_cached_kv=
                enable_context_mla_with_cached_kv,
                cache_indirection=cache_indirection)

        if self.attn_metadata is not None:
            # This assertion can be relaxed if needed: just create a new metadata
            # object if it changes.
            assert self.attn_metadata.kv_cache_manager is kv_cache_manager
            return self.attn_metadata

        self.attn_metadata = self.attn_backend.Metadata(
            max_num_requests=self.batch_size,
            max_num_tokens=self.max_num_tokens,
            max_num_sequences=self.batch_size * self.max_beam_width,
            kv_cache_manager=kv_cache_manager,
            mapping=self.mapping,
            runtime_features=self.attn_runtime_features,
            enable_flash_mla=self.model.model_config.enable_flash_mla,
            enable_context_mla_with_cached_kv=enable_context_mla_with_cached_kv,
            cache_indirection=cache_indirection)

        return self.attn_metadata

    def _set_up_spec_metadata(
            self,
            spec_resource_manager: Optional[BaseResourceManager],
            no_cache=False):
        spec_config = self.spec_config if self.enable_spec_decode else None
        if no_cache:
            return get_spec_metadata(
                spec_config,
                self.model.config,
                self.batch_size,
                max_num_tokens=self.max_num_tokens,
                spec_resource_manager=spec_resource_manager,
                is_draft_model=self.is_draft_model)

        if self.spec_metadata is not None:
            return self.spec_metadata
        self.spec_metadata = get_spec_metadata(
            spec_config,
            self.model.config,
            self.batch_size,
            max_num_tokens=self.max_num_tokens,
            spec_resource_manager=spec_resource_manager,
            is_draft_model=self.is_draft_model)
        return self.spec_metadata

    def __del__(self) -> None:
        if getattr(self, 'ub_buffers', None):
            for u in self.ub_buffers:
                ub.ub_deallocate(u.addr)
        # Release model weights.
        release_gc()

    def _init_max_seq_len(self):
        # For mm_encoder_only mode, infer_max_seq_len() is for LLM decoder models
        if hasattr(self.model, 'infer_max_seq_len'):
            inferred_max_seq_len = self.model.infer_max_seq_len()
        else:
            inferred_max_seq_len = self._infer_max_seq_len_from_config()

        if self.max_seq_len is None:
            logger.info(
                f"max_seq_len is not specified, using inferred value {inferred_max_seq_len}"
            )
            self.max_seq_len = inferred_max_seq_len

        elif inferred_max_seq_len < self.max_seq_len:
            # NOTE: py_executor_creator makes sure that the executor uses this
            # smaller value as its max_seq_len too.
            logger.warning(
                f"Specified {self.max_seq_len=} is larger than what the model can support "
                f"({inferred_max_seq_len}). Setting max_seq_len to {inferred_max_seq_len}. "
            )
            self.max_seq_len = inferred_max_seq_len

    def _infer_max_seq_len_from_config(self) -> int:

        if hasattr(self.model, 'model_config') and self.model.model_config:
            model_config = self.model.model_config.pretrained_config
            rope_scaling = getattr(model_config, 'rope_scaling', None)
            rope_factor = 1
            if rope_scaling is not None:
                rope_type = rope_scaling.get('type',
                                             rope_scaling.get('rope_type'))
                if rope_type not in ("su", "longrope", "llama3", "yarn"):
                    rope_factor = rope_scaling.get('factor', 1.0)

            # Step 1: Find the upper bound of max_seq_len
            inferred_max_seq_len = 2048
            max_position_embeddings = getattr(model_config,
                                              'max_position_embeddings', None)
            if max_position_embeddings is None and hasattr(
                    model_config, 'text_config'):
                max_position_embeddings = getattr(model_config.text_config,
                                                  'max_position_embeddings',
                                                  None)
            if max_position_embeddings is not None:
                inferred_max_seq_len = max_position_embeddings

            # Step 2: Scale max_seq_len with rotary scaling
            if rope_factor != 1:
                inferred_max_seq_len = int(
                    math.ceil(inferred_max_seq_len * rope_factor))
                logger.warning(
                    f'max_seq_len is scaled to {inferred_max_seq_len} by rope scaling {rope_factor}'
                )

            return inferred_max_seq_len

        default_max_seq_len = 8192
        logger.warning(
            f"Could not infer max_seq_len from model config, using default value: {default_max_seq_len}"
        )
        return default_max_seq_len

    def _init_max_num_tokens(self):
        # Modified from tensorrt_llm/_common.py check_max_num_tokens
        if self.max_num_tokens is None:
            self.max_num_tokens = self.max_seq_len * self.batch_size
        if self.max_num_tokens > self.max_seq_len * self.batch_size:
            logger.warning(
                f"max_num_tokens ({self.max_num_tokens}) shouldn't be greater than "
                f"max_seq_len * max_batch_size ({self.max_seq_len * self.batch_size}), "
                f"specifying to max_seq_len * max_batch_size ({self.max_seq_len * self.batch_size})."
            )
            self.max_num_tokens = self.max_seq_len * self.batch_size

    def _init_model_capacity(self):
        self._init_max_seq_len()
        self._init_max_num_tokens()

    def _release_cuda_graphs(self):
        self.cuda_graph_runner.clear()

    def get_max_num_sequences(self) -> int:
        """
        Return the maximum number of sequences that the model supports. PyExecutor need this to compute max_num_active_requests
        """
        num_batches = self.mapping.pp_size
        return num_batches * self.batch_size

    def _preprocess_inputs(self, inputs: Dict[str, Any]):
        """
        Make some changes to the device inputs and avoid block the async data transfer
        """
        if self.enable_spec_decode and not self._disable_overlap_scheduler:
            # When enabling overlap scheduler, the kv cache for draft tokens will
            # be prepared in advance by using the max_draft_len. But we need to use
            # new_tokens_lens_device to get the real past kv lengths and the
            # correct position ids. And to avoid blocking the async data transfer,
            # we need to preprocess the inputs in forward to update the position_ids and
            # kv cache length.
            if inputs['attn_metadata'].kv_cache_manager is not None:
                num_seqs = inputs['attn_metadata'].num_seqs
                num_ctx_requests = inputs['attn_metadata'].num_contexts
                num_gen_requests = inputs['attn_metadata'].num_generations
                num_ctx_tokens = inputs['attn_metadata'].num_ctx_tokens
                num_chunked_ctx_requests = inputs[
                    'attn_metadata'].num_chunked_ctx_requests
                previous_batch_tokens = inputs['input_ids'].shape[
                    0] - num_ctx_tokens
                inputs['position_ids'][0, num_ctx_tokens:] += (
                    self.previous_pos_id_offsets_cuda[:previous_batch_tokens])
                # Only TrtllmAttentionMetadata has kv_lens_cuda.
                if isinstance(inputs['attn_metadata'], TrtllmAttentionMetadata):
                    if num_ctx_requests >= num_chunked_ctx_requests and num_chunked_ctx_requests > 0:
                        # The generation requests with draft_tokens are treated as chunked context requests when extend_ctx returns True.
                        inputs['attn_metadata'].kv_lens_cuda[
                            num_ctx_requests -
                            num_chunked_ctx_requests:num_ctx_requests] += (
                                self.
                                previous_kv_lens_offsets_cuda[:
                                                              num_chunked_ctx_requests]
                            )
                    else:
                        inputs['attn_metadata'].kv_lens_cuda[
                            num_ctx_requests:num_seqs] += (
                                self.
                                previous_kv_lens_offsets_cuda[:num_gen_requests]
                            )

        if self.guided_decoder is not None:
            self.guided_decoder.token_event.record()

        return inputs

    def _postprocess_inputs(self, inputs: Dict[str, Any]):
        """
        Postprocess to make sure model forward doesn't change the inputs.
        It is only used in cuda graph capture, because other cases will prepare
        new inputs before the model forward.
        """
        if self.enable_spec_decode and not self._disable_overlap_scheduler:
            if inputs['attn_metadata'].kv_cache_manager is not None:
                num_seqs = inputs['attn_metadata'].num_seqs
                num_ctx_requests = inputs['attn_metadata'].num_contexts
                num_gen_requests = inputs['attn_metadata'].num_generations
                num_ctx_tokens = inputs['attn_metadata'].num_ctx_tokens
                num_chunked_ctx_requests = inputs[
                    'attn_metadata'].num_chunked_ctx_requests
                previous_batch_tokens = inputs['input_ids'].shape[
                    0] - num_ctx_tokens
                inputs['position_ids'][0, num_ctx_tokens:] -= (
                    self.previous_pos_id_offsets_cuda[:previous_batch_tokens])
                # Only TrtllmAttentionMetadata has kv_lens_cuda.
                if isinstance(inputs['attn_metadata'], TrtllmAttentionMetadata):
                    if num_ctx_requests >= num_chunked_ctx_requests and num_chunked_ctx_requests > 0:
                        inputs['attn_metadata'].kv_lens_cuda[
                            num_ctx_requests -
                            num_chunked_ctx_requests:num_ctx_requests] -= (
                                self.
                                previous_kv_lens_offsets_cuda[:
                                                              num_chunked_ctx_requests]
                            )
                    else:
                        inputs['attn_metadata'].kv_lens_cuda[
                            num_ctx_requests:num_seqs] -= (
                                self.
                                previous_kv_lens_offsets_cuda[:num_gen_requests]
                            )

    def _get_all_rank_num_tokens(self, attn_metadata: AttentionMetadata):
        if self.enable_attention_dp:
            return list(self.dist.tp_allgather(attn_metadata.num_tokens))
        return None

    def _get_padding_params(
        self, total_num_tokens: int, num_ctx_requests: int,
        attn_all_rank_num_tokens: Optional[List[int]]
    ) -> Tuple[int, bool, Optional[List[int]]]:
        """
        Get the padding parameters for tensor padding.
        Return:
            padded_num_tokens: the padded number of tokens
            can_run_piecewise_cuda_graph: whether the piecewise cuda graph can be run
            attn_all_rank_num_tokens: the number of tokens for each rank
        """
        padded_num_tokens = total_num_tokens

        def get_padded_piecewise_tokens(tokens):
            captured_num_tokens = self._torch_compile_backend.capture_num_tokens
            return captured_num_tokens[bisect.bisect_left(
                captured_num_tokens, tokens)]

        if (self._torch_compile_backend is not None
                and self._torch_compile_piecewise_cuda_graph
                and self._torch_compile_backend.capture_num_tokens):
            max_captured_num_tokens = self._torch_compile_backend.capture_num_tokens[
                -1]
            # Torch piecewise cuda graph is enabled.
            if attn_all_rank_num_tokens is not None:
                can_run_piecewise_cuda_graph = (num_ctx_requests != 0 and
                                                max(attn_all_rank_num_tokens)
                                                <= max_captured_num_tokens)
                all_ranks_can_run_piecewise_cuda_graph = list(
                    self.dist.tp_allgather(can_run_piecewise_cuda_graph))
                if all(all_ranks_can_run_piecewise_cuda_graph):
                    padded_num_tokens = get_padded_piecewise_tokens(
                        max(attn_all_rank_num_tokens))
                    logger.debug(
                        f"Pad tensor with {total_num_tokens} tokens to {padded_num_tokens} tokens"
                    )
                    return padded_num_tokens, True, [
                        padded_num_tokens
                    ] * len(attn_all_rank_num_tokens)
                else:
                    logger.debug(
                        f"Not all ranks can run piecewise cuda graph, disable piecewise cuda graph"
                    )
                    return total_num_tokens, False, attn_all_rank_num_tokens
            elif num_ctx_requests != 0 and total_num_tokens <= max_captured_num_tokens:
                padded_num_tokens = get_padded_piecewise_tokens(
                    total_num_tokens)
                logger.debug(
                    f"Pad tensor with {total_num_tokens} tokens to {padded_num_tokens} tokens"
                )
                return padded_num_tokens, True, None
            else:
                logger.debug(
                    f"Picewise cudagraph cannot be used with {total_num_tokens} tokens, {num_ctx_requests} context requests"
                )
                return total_num_tokens, False, None

        return total_num_tokens, False, attn_all_rank_num_tokens

    def _prepare_multimodal_indices(self, input_ids: list[int]):
        input_ids = torch.tensor(input_ids, dtype=torch.int, device="cpu")
        vocab_size = self.model.config.vocab_size
        # TODO: unify naming of mm_token_ids across models
        mm_token_ids = getattr(self.model, "mm_token_ids", None)

        text_token_indices, mm_token_indices = filter_mm_token_from_input_ids(
            input_ids, vocab_size=vocab_size, mm_token_ids=mm_token_ids)
        return text_token_indices, mm_token_indices

    def _prepare_tp_inputs(
            self,
            scheduled_requests: ScheduledRequests,
            kv_cache_manager: KVCacheManager,
            attn_metadata: AttentionMetadata,
            spec_metadata: Optional[SpecMetadata] = None,
            new_tensors_device: Optional[SampleStateTensors] = None,
            cache_indirection_buffer: Optional[torch.Tensor] = None):
        """
        Prepare inputs for Pytorch Model.
        """
        new_tokens_device, new_tokens_lens_device, next_draft_tokens_device = None, None, None
        if new_tensors_device is not None:
            # speculative decoding cases: [batch, 1 + draft_len], others: [batch]
            new_tokens_device = new_tensors_device.new_tokens
            # When using overlap scheduler with speculative decoding, the target model's inputs would be SampleStateTensorsMTP.
            if isinstance(new_tensors_device, SampleStateTensorsMTP):
                assert self.enable_spec_decode and not self.is_draft_model
                new_tokens_lens_device = new_tensors_device.new_tokens_lens  # [batch]
                next_draft_tokens_device = new_tensors_device.next_draft_tokens  # [batch, draft_len]

        # Must be before the update of py_batch_idx
        if self.guided_decoder is not None:
            self.guided_decoder.add_batch(scheduled_requests,
                                          new_tokens=new_tokens_device)

        # if new_tensors_device exist, input_ids will only contain new context tokens
        input_ids = []  # per sequence
        sequence_lengths = []  # per sequence
        prompt_lengths = []  # per sequence
        request_ids = []  # per request
        gather_ids = []
        position_ids = []  # per sequence
        num_cached_tokens_per_seq = []  # per sequence
        draft_tokens = []
        draft_lens = []
        gen_request_seq_slots = []  # per generation request
        multimodal_params_list = []
        mrope_position_ids = []
        num_accepted_draft_tokens = []  # per request

        for request in scheduled_requests.context_requests:
            request_ids.append(request.py_request_id)
            all_prompt_tokens = request.get_tokens(0)
            draft_lens.append(0)
            begin_compute = request.context_current_position
            end_compute = begin_compute + request.context_chunk_size
            prompt_tokens = all_prompt_tokens[begin_compute:end_compute]
            position_ids.extend(
                range(begin_compute, begin_compute + len(prompt_tokens)))
            input_ids.extend(prompt_tokens)
            gather_ids.append(len(input_ids) - 1)
            sequence_lengths.append(len(prompt_tokens))
            num_accepted_draft_tokens.append(len(prompt_tokens) - 1)
            prompt_lengths.append(len(prompt_tokens))
            past_seen_token_num = begin_compute
            num_cached_tokens_per_seq.append(past_seen_token_num)

            # Multimodal
            py_multimodal_runtime = MultimodalRuntimeData(
                mm_token_lengths=request.multimodal_lengths,
                mm_token_positions=request.multimodal_positions,
                past_seen_token_num=past_seen_token_num,
                chunk_end_pos=end_compute,
                special_token_offsets=request.py_multimodal_data.get(
                    'special_token_offsets', []),
            ) if request.multimodal_hashes is not None else None

            multimodal_params = MultimodalParams(
                multimodal_data=request.py_multimodal_data,
                multimodal_runtime=py_multimodal_runtime)
            if multimodal_params.has_content():
                if self.use_mrope:
                    ctx_mrope_position_ids = multimodal_params.multimodal_data[
                        'mrope_config'][
                            'mrope_position_ids'][:, :,
                                                  begin_compute:begin_compute +
                                                  len(prompt_tokens)]
                    mrope_position_ids.append(ctx_mrope_position_ids)

                # TODO: Visit later to decide the appropriate position of sending multimodal data & selectively sending multimodal data
                multimodal_params.to_device("multimodal_data",
                                            "cuda",
                                            pin_memory=True,
                                            target_keywords=getattr(
                                                self.model,
                                                "multimodal_data_device_paths",
                                                None))

                #re-assign the multimodal_data to the request after to_device for generation requests
                request.py_multimodal_data = multimodal_params.multimodal_data
                multimodal_params_list.append(multimodal_params)

            request.py_batch_idx = request.py_seq_slot

        if len(multimodal_params_list) > 0:
            # discard the text token indices as it only includes context tokens at this moment
            _, mm_token_indices = self._prepare_multimodal_indices(input_ids)
        else:
            mm_token_indices = None
        num_ctx_requests = len(scheduled_requests.context_requests)
        num_ctx_tokens = len(input_ids)

        # Requests with draft tokens are treated like extend requests. Dummy extend requests should be
        # at the end of extend_requests.
        extend_requests = []
        extend_dummy_requests = []
        generation_requests = []
        first_draft_requests = []
        for request in scheduled_requests.generation_requests:
            if get_draft_token_length(
                    request) > 0 or next_draft_tokens_device is not None:
                if request.is_dummy:
                    extend_dummy_requests.append(request)
                else:
                    extend_requests.append(request)
            elif request.py_is_first_draft:
                first_draft_requests.append(request)
            else:
                generation_requests.append(request)
        extend_requests += extend_dummy_requests

        spec_config = self.spec_config if self.enable_spec_decode else None
        if not self._disable_overlap_scheduler and spec_config is not None:
            assert spec_config.spec_dec_mode.support_overlap_scheduler(
            ), f"{spec_config.decoding_type} does not support overlap scheduler"

        # will contain previous batch indices of generation requests
        previous_batch_indices = []
        previous_pos_indices = []
        for request in extend_requests:
            request_ids.append(request.py_request_id)
            # the request has no previous tensor:
            # (1) next_draft_tokens_device is None, which means overlap scheduler is disabled; or
            # (2) a dummy request; or
            # (3) the first step in the generation server of disaggregated serving
            if next_draft_tokens_device is None or request.is_dummy or request.py_batch_idx is None:
                # get token ids, including input token ids and draft token ids. For these dummy requests,
                # no need to copy the token ids.
                if not (request.is_attention_dp_dummy
                        or request.is_cuda_graph_dummy):
                    input_ids.append(request.get_last_tokens(0))
                    input_ids.extend(request.py_draft_tokens)
                    draft_tokens.extend(request.py_draft_tokens)
                # get other ids and lengths
                num_draft_tokens = get_draft_token_length(request)
                past_seen_token_num = request.max_beam_num_tokens - 1
                draft_lens.append(num_draft_tokens)
                if self.enable_spec_decode and spec_config.spec_dec_mode.extend_ctx(
                        self.attn_backend):
                    # We're treating the prompt lengths as context requests here, so
                    # the the prompt lens should not include the cached tokens.
                    prompt_lengths.append(1 + num_draft_tokens)
                else:
                    prompt_lengths.append(request.py_prompt_len)

                sequence_lengths.append(1 + num_draft_tokens)
                num_accepted_draft_tokens.append(num_draft_tokens)
                gather_ids.extend(
                    list(
                        range(len(position_ids),
                              len(position_ids) + 1 + self.runtime_draft_len)))
                position_ids.extend(
                    list(
                        range(past_seen_token_num,
                              past_seen_token_num + 1 + num_draft_tokens)))
                num_cached_tokens_per_seq.append(past_seen_token_num)
                # update batch index
                request.py_batch_idx = request.py_seq_slot
            else:
                # update batch index
                previous_batch_idx = request.py_batch_idx
                request.py_batch_idx = request.py_seq_slot
                # inputs
                # overlap scheduler can only support the speculative decoding
                # methods with a fixed number of draft tokens
                sequence_lengths.append(1 + self.runtime_draft_len)
                num_accepted_draft_tokens.append(self.runtime_draft_len)
                past_seen_token_num = request.max_beam_num_tokens - 1
                draft_lens.append(self.runtime_draft_len)
                gather_ids.extend(
                    list(
                        range(len(position_ids),
                              len(position_ids) + 1 + self.runtime_draft_len)))
                position_ids.extend(
                    list(
                        range(past_seen_token_num, past_seen_token_num + 1 +
                              self.runtime_draft_len)))
                # previous tensor
                previous_batch_indices.append(previous_batch_idx)
                previous_pos_indices.extend([previous_batch_idx] *
                                            (1 + self.runtime_draft_len))
                if self.spec_config.spec_dec_mode.has_draft_model():
                    # In the overlap scheduler workflow, if having draft model, we already updated the previous batch before launching the target model,
                    # so we only need to add the runtime_draft_len to the past_seen_token_num.
                    num_cached_tokens_per_seq.append(past_seen_token_num +
                                                     self.runtime_draft_len)
                else:
                    num_cached_tokens_per_seq.append(past_seen_token_num +
                                                     self.runtime_draft_len + 1)
                if self.enable_spec_decode and spec_config.spec_dec_mode.extend_ctx(
                        self.attn_backend):
                    prompt_lengths.append(1 + self.runtime_draft_len)
                else:
                    prompt_lengths.append(request.py_prompt_len)

        for request in first_draft_requests:
            request_ids.append(request.py_request_id)
            all_prompt_tokens = request.get_tokens(0)
            draft_lens.append(0)
            begin_compute = len(
                all_prompt_tokens) - self.original_max_draft_len - 1
            end_compute = begin_compute + self.original_max_draft_len + 1
            prompt_tokens = all_prompt_tokens[begin_compute:end_compute]
            position_ids.extend(
                range(begin_compute, begin_compute + len(prompt_tokens)))
            input_ids.extend(prompt_tokens)
            gather_ids.append(
                len(input_ids) - 1 - (self.original_max_draft_len -
                                      request.py_num_accepted_draft_tokens))
            sequence_lengths.append(1 + self.original_max_draft_len)
            num_accepted_draft_tokens.append(
                request.py_num_accepted_draft_tokens)
            prompt_lengths.append(request.py_prompt_len)
            past_seen_token_num = begin_compute
            num_cached_tokens_per_seq.append(past_seen_token_num)

            # update batch index
            request.py_batch_idx = request.py_seq_slot

        for request in generation_requests:
            request_ids.append(request.py_request_id)
            beam_width = request.sampling_config.beam_width
            for beam in range(beam_width):
                # the request has no previous tensor:
                # (1) new_tokens_device is None, which means overlap scheduler is disabled; or
                # (2) a dummy request; or
                # (3) the first step in the generation server of disaggregated serving
                if new_tokens_device is None or request.is_dummy or request.py_batch_idx is None:
                    # skip adding input_ids of CUDA graph dummy requests so that new_tokens_device
                    # can be aligned to the correct positions.
                    if not request.is_cuda_graph_dummy:
                        input_ids.append(request.get_last_tokens(beam))
                    past_seen_token_num = request.max_beam_num_tokens - 1
                else:
                    # the request has previous tensor
                    # previous_batch_indices is used per request, not per beam
                    # Only append it once for the first beam of each request
                    first_beam = 0
                    if beam == first_beam:
                        previous_batch_indices.append(request.py_batch_idx)
                    past_seen_token_num = request.max_beam_num_tokens
                position_id = past_seen_token_num
                if self.mapping.has_cp_helix():
                    # Do an allgather among CP ranks to get the complete sequence length seen by all CP ranks.
                    past_seen_token_nums = self.dist.cp_allgather(
                        past_seen_token_num)
                    position_id = sum(past_seen_token_nums)
                position_ids.append(position_id)
                num_cached_tokens_per_seq.append(past_seen_token_num)
                prompt_lengths.append(request.py_prompt_len)
                draft_lens.append(0)
                sequence_lengths.append(1)
                num_accepted_draft_tokens.append(0)
                gather_ids.append(len(position_ids) - 1)

                # Multimodal
                multimodal_params = MultimodalParams(
                    multimodal_data=request.py_multimodal_data)
                multimodal_params.strip_for_generation()
                if multimodal_params.has_content():
                    if self.use_mrope:
                        mrope_position_deltas = multimodal_params.multimodal_data[
                            'mrope_config']['mrope_position_deltas']
                        # NOTE: Expanding position_ids to 3D tensor who is using mrope
                        gen_mrope_position_ids = (past_seen_token_num +
                                                  mrope_position_deltas).expand(
                                                      3, 1, 1)
                        mrope_position_ids.append(gen_mrope_position_ids)
                        multimodal_params.to_device(
                            "multimodal_data",
                            "cuda",
                            pin_memory=True,
                            target_keywords=[
                                "mrope_config.mrope_position_deltas"
                            ])
                        multimodal_params_list.append(multimodal_params)

            request.py_batch_idx = request.py_seq_slot
            # Do not add a gen_request_seq_slot for CUDA graph dummy requests
            # to prevent access errors due to None values
            if not request.is_cuda_graph_dummy:
                gen_request_seq_slots.append(request.py_seq_slot)

        previous_batch_len = len(previous_batch_indices)

        def previous_seq_slots_device():
            previous_batch_indices_host = torch.tensor(previous_batch_indices,
                                                       dtype=torch.int,
                                                       pin_memory=True)
            previous_slots = self.previous_batch_indices_cuda[:
                                                              previous_batch_len]
            previous_slots.copy_(previous_batch_indices_host, non_blocking=True)
            return previous_slots

        num_tokens = len(input_ids)
        num_draft_tokens = len(draft_tokens)
        total_num_tokens = len(position_ids)
        assert total_num_tokens <= self.max_num_tokens, (
            "total_num_tokens should be less than or equal to max_num_tokens")
        # if exist requests that do not have previous batch, copy input_ids and draft_tokens
        if num_tokens > 0:
            input_ids = torch.tensor(input_ids,
                                     dtype=torch.int,
                                     pin_memory=True)
            self.input_ids_cuda[:num_tokens].copy_(input_ids, non_blocking=True)
        if num_draft_tokens > 0:
            draft_tokens = torch.tensor(draft_tokens,
                                        dtype=torch.int,
                                        pin_memory=True)
            self.draft_tokens_cuda[:len(draft_tokens)].copy_(draft_tokens,
                                                             non_blocking=True)
        if self.is_spec_decode and len(num_accepted_draft_tokens) > 0:
            num_accepted_draft_tokens = torch.tensor(num_accepted_draft_tokens,
                                                     dtype=torch.int,
                                                     pin_memory=True)
            self.num_accepted_draft_tokens_cuda[:len(
                num_accepted_draft_tokens)].copy_(num_accepted_draft_tokens,
                                                  non_blocking=True)
        if next_draft_tokens_device is not None:
            # Initialize these two values to zeros
            self.previous_pos_id_offsets_cuda *= 0
            self.previous_kv_lens_offsets_cuda *= 0

            if previous_batch_len > 0:
                previous_slots = previous_seq_slots_device()
                # previous input ids
                previous_batch_tokens = previous_batch_len * (
                    1 + self.runtime_draft_len)
                new_tokens = new_tokens_device.transpose(
                    0, 1)[previous_slots, :].flatten()
                self.input_ids_cuda[num_tokens:num_tokens +
                                    previous_batch_tokens].copy_(
                                        new_tokens, non_blocking=True)
                # previous draft tokens
                previous_batch_draft_tokens = previous_batch_len * self.runtime_draft_len
                self.draft_tokens_cuda[num_draft_tokens:num_draft_tokens +
                                       previous_batch_draft_tokens].copy_(
                                           next_draft_tokens_device[
                                               previous_slots, :].flatten(),
                                           non_blocking=True)
                # prepare data for the preprocess inputs
                kv_len_offsets_device = new_tokens_lens_device - self.runtime_draft_len - 1
                previous_pos_indices_host = torch.tensor(previous_pos_indices,
                                                         dtype=torch.int,
                                                         pin_memory=True)
                self.previous_pos_indices_cuda[0:previous_batch_tokens].copy_(
                    previous_pos_indices_host, non_blocking=True)

                # The order of requests in a batch: [context requests, generation requests]
                # generation requests: ['requests that do not have previous batch', 'requests that already have previous batch', 'dummy requests']
                #   1) 'requests that do not have previous batch': disable overlap scheduler or the first step in the generation server of disaggregated serving.
                #   2) 'requests that already have previous batch': previous iteration's requests.
                #   3) 'dummy requests': pad dummy requests for CUDA graph or attention dp.
                # Therefore, both of self.previous_pos_id_offsets_cuda and self.previous_kv_lens_offsets_cuda are also 3 segments.
                #   For 1) 'requests that do not have previous batch': disable overlap scheduler or the first step in the generation server of disaggregated serving.
                #       Set these requests' previous_pos_id_offsets and previous_kv_lens_offsets to '0' to skip the value changes in _preprocess_inputs.
                #       Already set to '0' during initialization.
                #   For 2) 'requests that already have previous batch': enable overlap scheduler.
                #       Set their previous_pos_id_offsets and previous_kv_lens_offsets according to new_tokens_lens_device and kv_len_offsets_device.
                #   For 3) 'dummy requests': pad dummy requests for CUDA graph or attention dp.
                #       Already set to '0' during initialization.

                num_extend_reqeust_wo_dummy = len(extend_requests) - len(
                    extend_dummy_requests)
                self.previous_pos_id_offsets_cuda[
                    (num_extend_reqeust_wo_dummy - previous_batch_len) *
                    (1 + self.runtime_draft_len):num_extend_reqeust_wo_dummy *
                    (1 + self.runtime_draft_len)].copy_(
                        new_tokens_lens_device[self.previous_pos_indices_cuda[
                            0:previous_batch_tokens]],
                        non_blocking=True)

                self.previous_kv_lens_offsets_cuda[
                    num_extend_reqeust_wo_dummy -
                    previous_batch_len:num_extend_reqeust_wo_dummy].copy_(
                        kv_len_offsets_device[previous_slots],
                        non_blocking=True)

        elif new_tokens_device is not None:
            seq_slots_device = previous_seq_slots_device()
            max_draft_len = max(draft_lens)
            new_tokens = new_tokens_device[:max_draft_len + 1,
                                           seq_slots_device, :self.
                                           max_beam_width]
            self.input_ids_cuda[num_tokens:num_tokens +
                                previous_batch_len * self.max_beam_width].copy_(
                                    new_tokens.flatten(), non_blocking=True)

        if (not self._disable_overlap_scheduler
                and next_draft_tokens_device is None
                and len(extend_requests) > 0):
            # During warmup, for those generation requests, we don't have previous tensors,
            # so we need to set the previous_pos_id_offsets and previous_kv_lens_offsets to zeros
            # to skip the value changes in _preprocess_inputs. Otherwise, there will be illegal memory access
            # when writing key/values to the KV cache.
            self.previous_pos_id_offsets_cuda *= 0
            self.previous_kv_lens_offsets_cuda *= 0

        if self.use_mrope and mrope_position_ids:
            # NOTE: self.use_mrope is enough for differentiating whether to use mrope_position_ids but
            # `_create_dummy_context_requests` from `kv_cache_creater` makes an exception that I can not add multimodal_data to the dummy_request
            # so that we only replace position_ids with mrope_position_ids when it is not a dummy request and for models who is using mrope.
            mrope_position_ids = torch.cat(mrope_position_ids,
                                           dim=-1).pin_memory()
            self.mrope_position_ids_cuda[:, :, :total_num_tokens].copy_(
                mrope_position_ids[:, :, :total_num_tokens], non_blocking=True)
            final_position_ids = self.mrope_position_ids_cuda[:, :, :
                                                              total_num_tokens]
        else:
            position_ids = torch.tensor(position_ids,
                                        dtype=torch.int,
                                        pin_memory=True)
            self.position_ids_cuda[:total_num_tokens].copy_(position_ids,
                                                            non_blocking=True)
            final_position_ids = self.position_ids_cuda[:
                                                        total_num_tokens].unsqueeze(
                                                            0)

        if self.enable_spec_decode:
            self.gather_ids_cuda[:len(gather_ids)].copy_(torch.tensor(
                gather_ids, dtype=torch.int, pin_memory=True),
                                                         non_blocking=True)

        if not attn_metadata.is_cuda_graph:
            # Assumes seq lens do not change between CUDA graph invocations. This applies
            # to draft sequences too. This means that all draft sequences must be padded.
            attn_metadata.seq_lens = torch.tensor(
                sequence_lengths,
                dtype=torch.int,
                pin_memory=True,
            )

        num_generation_requests = len(gen_request_seq_slots)
        # Cache indirection is only used for beam search on generation requests
        if self.use_beam_search and num_generation_requests > 0:
            # CUDA Graph needs to set beam width during warmup (where the graph is captured), to ensure that cache indirection buffer is correctly picked up by the CUDA graph
            is_cuda_graph_during_warmup = self.is_warmup and attn_metadata.is_cuda_graph
            if cache_indirection_buffer is not None:
                #Copy cache indirection to local buffer with offsets changing:  seq_slots[i] -> i
                self.cache_indirection_attention[:num_generation_requests].copy_(
                    cache_indirection_buffer[gen_request_seq_slots])
            if cache_indirection_buffer is not None or is_cuda_graph_during_warmup:
                attn_metadata.beam_width = self.max_beam_width
        else:
            attn_metadata.beam_width = 1

        attn_metadata.request_ids = request_ids
        attn_metadata.prompt_lens = prompt_lengths
        attn_metadata.num_contexts = len(scheduled_requests.context_requests)
        # Use num_chunked_ctx_requests to record the number of extend context requests,
        # so that we can update the kv_lens_cuda correctly in _preprocess_inputs.
        attn_metadata.num_chunked_ctx_requests = 0
        if self.enable_spec_decode and spec_config.spec_dec_mode.extend_ctx(
                self.attn_backend):
            attn_metadata.num_contexts += len(extend_requests)
            attn_metadata.num_chunked_ctx_requests = len(extend_requests)

        attn_metadata.kv_cache_params = KVCacheParams(
            use_cache=True,
            num_cached_tokens_per_seq=num_cached_tokens_per_seq,
            num_extra_kv_tokens=get_num_extra_kv_tokens(spec_config))
        attn_metadata.kv_cache_manager = kv_cache_manager

        attn_metadata.prepare()

        lora_params = self._get_lora_params_from_requests(
            scheduled_requests, attn_metadata)

        attn_all_rank_num_tokens = self._get_all_rank_num_tokens(attn_metadata)
        padded_num_tokens, can_run_piecewise_cuda_graph, attn_all_rank_num_tokens = self._get_padding_params(
            total_num_tokens, num_ctx_requests, attn_all_rank_num_tokens)
        set_per_request_piecewise_cuda_graph_flag(can_run_piecewise_cuda_graph)
        attn_metadata.padded_num_tokens = padded_num_tokens if padded_num_tokens != total_num_tokens else None

        virtual_num_tokens = total_num_tokens
        if attn_metadata.padded_num_tokens is not None:
            self.input_ids_cuda[total_num_tokens:padded_num_tokens].fill_(0)
            virtual_num_tokens = padded_num_tokens
            if self.use_mrope and mrope_position_ids:
                self.mrope_position_ids_cuda[
                    total_num_tokens:padded_num_tokens].fill_(0)
                final_position_ids = self.mrope_position_ids_cuda[:, :, :
                                                                  virtual_num_tokens]
            else:
                self.position_ids_cuda[
                    total_num_tokens:padded_num_tokens].fill_(0)
                final_position_ids = self.position_ids_cuda[:
                                                            virtual_num_tokens].unsqueeze(
                                                                0)

        if self.enable_attention_dp:
            attn_metadata.all_rank_num_tokens = attn_all_rank_num_tokens

        # Prepare inputs
        inputs = {
            'attn_metadata': attn_metadata,
            'input_ids': self.input_ids_cuda[:virtual_num_tokens],
            'position_ids': final_position_ids,
            'inputs_embeds': None,
            "multimodal_params": multimodal_params_list,
        }

        if bool(lora_params):
            inputs['lora_params'] = lora_params

        if spec_metadata is not None:
            total_draft_lens = sum(draft_lens)
            spec_metadata.draft_tokens = self.draft_tokens_cuda[:
                                                                total_draft_lens]
            spec_metadata.request_ids = request_ids
            spec_metadata.gather_ids = self.gather_ids_cuda[:len(gather_ids)]
            spec_metadata.num_generations = len(
                scheduled_requests.generation_requests)
            spec_metadata.num_tokens = total_num_tokens
            spec_metadata.seq_lens = sequence_lengths
            spec_metadata.num_accepted_draft_tokens = self.num_accepted_draft_tokens_cuda[:len(
                num_accepted_draft_tokens)]
            spec_metadata.prepare()
            inputs['spec_metadata'] = spec_metadata

            if self.enable_attention_dp:
                all_rank_num_tokens = self.dist.tp_allgather(
                    [spec_metadata.num_tokens,
                     len(sequence_lengths)])

                spec_all_rank_num_tokens = [
                    item[0] for item in all_rank_num_tokens
                ]
                all_rank_num_seqs = [item[1] for item in all_rank_num_tokens]
                spec_metadata.all_rank_num_tokens = spec_all_rank_num_tokens
                spec_metadata.all_rank_num_seqs = all_rank_num_seqs

        if mm_token_indices is not None:
            mask = torch.ones(total_num_tokens, dtype=torch.bool)
            mask[mm_token_indices] = False
            inputs['mm_token_indices'] = mm_token_indices.pin_memory().to(
                "cuda", non_blocking=True)
            inputs['text_token_indices'] = torch.where(mask)[0].pin_memory().to(
                "cuda", non_blocking=True)

        num_generation_tokens = len(generation_requests) + len(
            extend_requests) + sum(draft_lens) + len(first_draft_requests)
        self.iter_states['num_ctx_requests'] = num_ctx_requests
        self.iter_states['num_ctx_tokens'] = num_ctx_tokens
        self.iter_states['num_generation_tokens'] = num_generation_tokens
        return inputs, self.gather_ids_cuda[:len(
            gather_ids)] if self.enable_spec_decode else None

    def _prepare_tp_inputs_no_cache(
            self,
            scheduled_requests: ScheduledRequests,
            attn_metadata: AttentionMetadata,
            spec_metadata: Optional[SpecMetadata] = None):
        """
        Prepare inputs for Pytorch Model.
        """
        sequence_lengths = []
        input_ids = []
        gather_ids = []
        position_ids = []
        multi_modal_data = []
        draft_lens = []
        request_ids = []
        multimodal_params_list = []

        for request in scheduled_requests.context_requests:
            prompt_tokens = request.get_tokens(0)
            input_ids.extend(prompt_tokens)
            request_ids.append(request.py_request_id)
            if request.position_ids is None:
                position_ids.extend(range(len(prompt_tokens)))
            else:
                position_ids.extend(request.position_ids)
            gather_ids.append(len(input_ids) - 1)
            sequence_lengths.append(len(prompt_tokens))
            draft_lens.append(0)
            multimodal_embedding = request.multimodal_embedding
            if multimodal_embedding is not None:
                multi_modal_data.append(multimodal_embedding)

            # Multimodal
            if request.py_multimodal_data is not None:
                multimodal_params = MultimodalParams(
                    multimodal_data=request.py_multimodal_data, )
                multimodal_params.to_device("multimodal_data",
                                            "cuda",
                                            pin_memory=True)
                multimodal_params_list.append(multimodal_params)

            request.py_batch_idx = request.py_seq_slot

        num_tokens = len(input_ids)
        assert num_tokens <= self.max_num_tokens, (
            "num_tokens should be less than or equal to max_num_tokens")
        input_ids = torch.tensor(input_ids, dtype=torch.int, pin_memory=True)
        self.input_ids_cuda[:num_tokens].copy_(input_ids, non_blocking=True)

        position_ids = torch.tensor(position_ids,
                                    dtype=torch.int,
                                    pin_memory=True)
        self.position_ids_cuda[:num_tokens].copy_(position_ids,
                                                  non_blocking=True)
        if self.enable_spec_decode:
            self.gather_ids_cuda[:len(gather_ids)].copy_(torch.tensor(
                gather_ids, dtype=torch.int, pin_memory=True),
                                                         non_blocking=True)

        if not attn_metadata.is_cuda_graph:
            # No need to overwrite seq lens when using CUDA graphs -
            # CUDA graphs are only used for pure decoding batches
            # and have static batch size, so the seqlens never change.
            # Note that it's important to not free the seq_lens_cuda
            # buffer once the graph has been captured also - this will invalidate
            # the graph and force an expensive recapture.
            attn_metadata.seq_lens = torch.tensor(
                sequence_lengths,
                dtype=torch.int,
                pin_memory=True,
            )

        attn_metadata.num_contexts = len(scheduled_requests.context_requests)

        attn_all_rank_num_tokens = self._get_all_rank_num_tokens(attn_metadata)
        padded_num_tokens, can_run_piecewise_cuda_graph, attn_all_rank_num_tokens = self._get_padding_params(
            num_tokens, attn_metadata.num_contexts, attn_all_rank_num_tokens)
        set_per_request_piecewise_cuda_graph_flag(can_run_piecewise_cuda_graph)
        attn_metadata.padded_num_tokens = padded_num_tokens if padded_num_tokens != num_tokens else None

        if self.enable_attention_dp:
            attn_metadata.all_rank_num_tokens = attn_all_rank_num_tokens

        virtual_num_tokens = num_tokens
        if attn_metadata.padded_num_tokens is not None:
            self.input_ids_cuda[num_tokens:padded_num_tokens].fill_(0)
            self.position_ids_cuda[num_tokens:padded_num_tokens].fill_(0)
            virtual_num_tokens = padded_num_tokens

        # this is for no cache attention, not for dummy attention
        if attn_metadata.kv_cache_manager is None:
            assert isinstance(
                attn_metadata,
                (VanillaAttentionMetadata, TrtllmAttentionMetadata)
            ), "Only vanilla and trtllm attention metadata are supported for no cache attention for now"
            attn_metadata.max_seq_len = self.max_seq_len
            attn_metadata.request_ids = request_ids
            attn_metadata.prepare()

        lora_params = self._get_lora_params_from_requests(
            scheduled_requests, attn_metadata)

        inputs = {
            'attn_metadata': attn_metadata,
            'input_ids': self.input_ids_cuda[:virtual_num_tokens],
            'position_ids':
            self.position_ids_cuda[:virtual_num_tokens].unsqueeze(0),
            'inputs_embeds': None,
            "multimodal_params": multimodal_params_list
        }

        if bool(lora_params):
            inputs['lora_params'] = lora_params

        if spec_metadata is not None:
            total_draft_lens = sum(draft_lens)
            spec_metadata.draft_tokens = self.draft_tokens_cuda[:
                                                                total_draft_lens]
            spec_metadata.request_ids = request_ids
            spec_metadata.gather_ids = self.gather_ids_cuda[:len(gather_ids)]
            spec_metadata.num_generations = len(
                scheduled_requests.generation_requests)
            spec_metadata.num_tokens = num_tokens
            spec_metadata.seq_lens = sequence_lengths
            spec_metadata.prepare()
            inputs['spec_metadata'] = spec_metadata

        # support attention dp
        if self.enable_attention_dp:
            if spec_metadata is not None:
                all_rank_num_tokens = self.dist.tp_allgather([
                    attn_metadata.num_tokens, spec_metadata.num_tokens,
                    len(sequence_lengths)
                ])
                attn_all_rank_num_tokens = [
                    item[0] for item in all_rank_num_tokens
                ]
                spec_all_rank_num_tokens = [
                    item[1] for item in all_rank_num_tokens
                ]
                all_rank_num_seqs = [item[2] for item in all_rank_num_tokens]
                attn_metadata.all_rank_num_tokens = attn_all_rank_num_tokens
                spec_metadata.all_rank_num_tokens = spec_all_rank_num_tokens
                spec_metadata.all_rank_num_seqs = all_rank_num_seqs
            else:
                all_rank_num_tokens = self.dist.tp_allgather(
                    attn_metadata.num_tokens)
                attn_metadata.all_rank_num_tokens = all_rank_num_tokens

        return inputs, None

    def _prepare_star_attention_inputs(self,
                                       scheduled_requests: ScheduledRequests,
                                       kv_cache_manager,
                                       attn_metadata: AttentionMetadata):
        """
        Prepare inputs for Pytorch Model.
        """
        sequence_lengths = []
        input_ids = []
        prompt_lengths = []
        request_ids = []
        gather_ids = []
        position_ids = []
        # for star attention, we need customized block ids
        block_ids_per_seq = []
        num_cached_tokens_per_seq = []
        for request in scheduled_requests.context_requests:
            request_ids.append(request.py_request_id)
            prompt_lengths.append(request.py_prompt_len)

            ctx_iter = request.ctx_iters
            ctx_blocks = request.ctx_blocks
            ctx_position_blocks = request.ctx_position_blocks
            all_cache_indices = kv_cache_manager.get_cache_indices(request)
            ### for the first iteration, we need to construct input as C[0]  + C[1]
            if ctx_iter == 0:
                input_id = ctx_blocks[0] + ctx_blocks[1]
                num_kv_blocks = kv_cache_manager.get_num_kv_blocks(
                    len(input_id))
                position_id = ctx_position_blocks[0] + ctx_position_blocks[1]
                past_seen_token_num = 0
                all_cache_indices = all_cache_indices[:num_kv_blocks]
            else:
                input_id = ctx_blocks[ctx_iter + 1]
                position_id = ctx_position_blocks[ctx_iter + 1]
                ## compute C[0] and ctx_blocks
                if ctx_iter < len(ctx_blocks) - 2:
                    if self.mapping.cp_rank == 0:
                        anchor_block = ctx_blocks[
                            0][:self.mapping.cp_config['cp_anchor_size']]
                    else:
                        anchor_block = ctx_blocks[0]

                    num_anchor_cache_blocks = kv_cache_manager.get_num_kv_blocks(
                        len(anchor_block))
                    ### we need to construct input as C[0] + C[x+i]
                    #C0 has been computed, can be shared across all blocks
                    anchor_indices = all_cache_indices[:num_anchor_cache_blocks]

                    # C1~C[ctx_iter] should be skipped in the computation
                    token_start_idx = sum(
                        len(block) for block in ctx_blocks[:(ctx_iter + 1)])
                    token_end_idx = sum(
                        len(block) for block in ctx_blocks[:(ctx_iter + 2)])
                    block_start_idx = kv_cache_manager.get_num_kv_blocks(
                        token_start_idx)
                    block_end_idx = kv_cache_manager.get_num_kv_blocks(
                        token_end_idx)
                    block_indices = all_cache_indices[
                        block_start_idx:block_end_idx]

                    all_cache_indices = anchor_indices + block_indices
                    past_seen_token_num = len(
                        anchor_block)  ### C[0] can be reused
                else:
                    continue
            input_ids.extend(input_id)
            position_ids.extend(position_id)
            gather_ids.append(len(input_ids) - 1)
            sequence_lengths.append(len(input_id))
            block_ids_per_seq.extend([all_cache_indices])
            num_cached_tokens_per_seq.append(past_seen_token_num)
        num_contexts = len(sequence_lengths)
        for request in scheduled_requests.context_requests:
            ctx_iter = request.ctx_iters
            ctx_blocks = request.ctx_blocks
            ctx_position_blocks = request.ctx_position_blocks
            num_kvblocks_per_ctx_block = kv_cache_manager.get_num_kv_blocks(
                len(ctx_blocks[0]))
            all_cache_indices = kv_cache_manager.get_cache_indices(request)
            ### for query phase
            ## compute C[0~blocks] with query for the first rank
            ## compute C[1~blocks] with query for the other rank
            if ctx_iter == len(ctx_blocks) - 2:
                input_id = ctx_blocks[ctx_iter + 1]
                position_id = ctx_position_blocks[ctx_iter + 1]
                if self.mapping.cp_rank == 0:
                    past_seen_token_num = sum(
                        len(block) for block in ctx_blocks[:ctx_iter + 1])
                else:
                    # drop C0, free KV cache
                    all_cache_indices = all_cache_indices[
                        num_kvblocks_per_ctx_block:]
                    past_seen_token_num = sum(
                        len(block) for block in ctx_blocks[1:ctx_iter + 1])
                if self.mapping.cp_rank == self.mapping.cp_size - 1:
                    num_kv_tokens = past_seen_token_num + len(input_id)
                else:
                    num_kv_tokens = past_seen_token_num  # don't need to append/compute query's kv cache
                num_kv_blocks = kv_cache_manager.get_num_kv_blocks(
                    num_kv_tokens)
                all_cache_indices = all_cache_indices[:num_kv_blocks]
            else:
                continue

            input_ids.extend(input_id)
            position_ids.extend(position_id)
            gather_ids.append(len(input_ids) - 1)
            sequence_lengths.append(len(input_id))
            block_ids_per_seq.extend([all_cache_indices])
            num_cached_tokens_per_seq.append(past_seen_token_num)
        num_queries = len(sequence_lengths) - num_contexts

        # Requests with draft tokens are treated like extend requests.
        extend_requests = [
            request for request in scheduled_requests.generation_requests
            if request.py_draft_tokens
        ]
        generation_requests = [
            request for request in scheduled_requests.generation_requests
            if not request.py_draft_tokens
        ]
        is_spec_decode = len(extend_requests) > 0
        assert not is_spec_decode, 'star attention does not support draft tokens now.'

        for request in generation_requests:
            request_ids.append(request.py_request_id)
            prompt_lengths.append(request.py_prompt_len)

            input_token_id = request.get_token(0, request.get_num_tokens(0) - 1)
            input_ids.append(input_token_id)
            gather_ids.append(len(input_ids) - 1)
            sequence_lengths.append(1)
            past_seen_token_num = request.max_beam_num_tokens - 1

            # for sp, we only increase the generated KV cache for the last rank
            ctx_blocks = request.ctx_blocks
            total_anchor_ctx_query_len = sum(
                [len(block) for block in ctx_blocks])
            query_len = len(ctx_blocks[-1])
            anchor_len = len(ctx_blocks[0])

            if self.mapping.cp_size == 1:
                past_seen_token_num = total_anchor_ctx_query_len + request.gen_iters
                num_kv_tokens = past_seen_token_num + 1
            else:
                if self.mapping.cp_rank == self.mapping.cp_size - 1:
                    past_seen_token_num = total_anchor_ctx_query_len + request.gen_iters - anchor_len
                    num_kv_tokens = past_seen_token_num + 1
                else:
                    if self.mapping.cp_rank != 0:
                        past_seen_token_num = total_anchor_ctx_query_len - anchor_len - query_len
                    else:
                        past_seen_token_num = total_anchor_ctx_query_len - query_len
                    num_kv_tokens = past_seen_token_num  # don't need to append kv cache

            num_kv_blocks = kv_cache_manager.get_num_kv_blocks(num_kv_tokens)
            all_cache_indices = kv_cache_manager.get_cache_indices(request)
            if self.mapping.cp_rank != 0:
                num_kvblocks_per_ctx_block = kv_cache_manager.get_num_kv_blocks(
                    anchor_len)
                all_cache_indices = all_cache_indices[
                    num_kvblocks_per_ctx_block:]
            cache_indices = all_cache_indices[:num_kv_blocks]
            last_query_pos_id = request.ctx_position_blocks[-1][-1]
            position_ids.append(last_query_pos_id + request.gen_iters + 1)
            block_ids_per_seq.extend([all_cache_indices])
            num_cached_tokens_per_seq.append(past_seen_token_num)

        num_tokens = len(input_ids)
        assert num_tokens <= self.max_num_tokens, (
            "num_tokens should be less than or equal to max_num_tokens")
        input_ids = torch.tensor(input_ids, dtype=torch.int, pin_memory=True)
        self.input_ids_cuda[:num_tokens].copy_(input_ids, non_blocking=True)

        position_ids = torch.tensor(position_ids,
                                    dtype=torch.int,
                                    pin_memory=True)
        self.position_ids_cuda[:num_tokens].copy_(position_ids,
                                                  non_blocking=True)

        if not attn_metadata.is_cuda_graph:
            # No need to overwrite seq lens when using CUDA graphs -
            # CUDA graphs are only used for pure decoding batches
            # and have static batch size, so the seqlens never change.
            # Note that it's important to not free the seq_lens_cuda
            # buffer once the graph has been captured also - this will invalidate
            # the graph and force an expensive recapture.
            attn_metadata.seq_lens = torch.tensor(
                sequence_lengths,
                dtype=torch.int,
                pin_memory=True,
            )

        attn_metadata.request_ids = request_ids
        attn_metadata.prompt_lens = prompt_lengths
        attn_metadata.num_contexts = num_contexts
        attn_metadata.num_queries = num_queries

        attn_metadata.kv_cache_params = KVCacheParams(
            use_cache=True,
            block_ids_per_seq=block_ids_per_seq,
            num_cached_tokens_per_seq=num_cached_tokens_per_seq)

        attn_metadata.kv_cache_manager = kv_cache_manager

        attn_metadata.prepare()
        if self.enable_attention_dp:
            all_rank_num_tokens = self.dist.tp_allgather(
                attn_metadata.num_tokens)
            attn_metadata.all_rank_num_tokens = all_rank_num_tokens

        return {
            'attn_metadata': attn_metadata,
            'input_ids': self.input_ids_cuda[:num_tokens],
            'position_ids': self.position_ids_cuda[:num_tokens].unsqueeze(0),
            'inputs_embeds': None
        }, gather_ids if is_spec_decode else None

    def _get_lora_params_from_requests(self,
                                       scheduled_requests: ScheduledRequests,
                                       attn_metadata: AttentionMetadata):
        '''
        lora_params: dict
        {
            layer_id: dict
            {
                module_id: dict
                {
                    adapter_size: torch tensor: int
                    weight_pointers: torch tensor: int64
                }
            }
        }
        '''
        lora_params = {}
        tmp_lora_params = {}

        request_list = scheduled_requests.context_requests + scheduled_requests.generation_requests

        # trace all requests to get the union set of the lora params
        for request in request_list:
            if request.py_lora_task_layer_module_configs is None:
                continue

            for module in request.py_lora_task_layer_module_configs:
                module_id = module.module_id
                layer_id = module.layer_id

                if layer_id not in lora_params:
                    lora_params[layer_id] = {}
                if module_id not in lora_params[layer_id]:
                    lora_params[layer_id][module_id] = {
                        'adapter_size': [],
                        'weight_pointers': [],
                    }

                scaling_vec_pointer = module.scaling_vec_pointer
                if scaling_vec_pointer is None:
                    scaling_vec_pointer = 0
                tmp_lora_params[(request.py_request_id, layer_id,
                                 module_id)] = {
                                     'adapter_size': [module.adapter_size],
                                     'weight_pointers': [
                                         module.weights_in_pointer,
                                         module.weights_out_pointer,
                                         scaling_vec_pointer
                                     ],
                                 }

        for request in request_list:
            # Need to set default values for this case
            if request.py_lora_task_layer_module_configs is None:
                for layer_id in lora_params:
                    for module_id in lora_params[layer_id]:
                        current_lora_params = lora_params[layer_id][module_id]
                        current_lora_params['adapter_size'].append(0)
                        current_lora_params['weight_pointers'] += [0, 0, 0]

            else:
                for layer_id in lora_params:
                    for module_id in lora_params[layer_id]:
                        current_tmp_lora_params = tmp_lora_params.get(
                            (request.py_request_id, layer_id, module_id), None)
                        current_lora_params = lora_params[layer_id][module_id]
                        if current_tmp_lora_params is None:
                            current_lora_params['adapter_size'].append(0)
                            current_lora_params['weight_pointers'] += [0, 0, 0]
                        else:
                            current_lora_params[
                                'adapter_size'] += current_tmp_lora_params[
                                    'adapter_size']
                            current_lora_params[
                                'weight_pointers'] += current_tmp_lora_params[
                                    'weight_pointers']

        for layer_id in lora_params:
            for module_id in lora_params[layer_id]:
                current_lora_params = lora_params[layer_id][module_id]
                current_lora_params['adapter_size'] = torch.IntTensor(
                    current_lora_params['adapter_size'])
                current_lora_params['weight_pointers'] = torch.LongTensor(
                    current_lora_params['weight_pointers'])

        if lora_params:
            lora_params['host_request_types'] = attn_metadata.host_request_types
            lora_params['prompt_lens_cpu'] = attn_metadata.prompt_lens_cpu
            lora_params['num_seqs'] = attn_metadata.num_seqs

        return lora_params

    @nvtx_range("_prepare_inputs")
    def _prepare_inputs(
            self,
            scheduled_requests: ScheduledRequests,
            kv_cache_manager: KVCacheManager,
            attn_metadata: AttentionMetadata,
            spec_metadata: Optional[SpecMetadata] = None,
            new_tensors_device: Optional[SampleStateTensors] = None,
            cache_indirection_buffer: Optional[torch.Tensor] = None):
        if self.mapping is not None and 'cp_type' in self.mapping.cp_config:
            cp_type = self.mapping.cp_config['cp_type']
            if CpType.STAR == cp_type:
                return self._prepare_star_attention_inputs(
                    scheduled_requests, kv_cache_manager, attn_metadata)
            elif CpType.HELIX == cp_type:
                # Take the usual route of _prepare_tp_inputs.
                pass
            else:
                raise NotImplementedError(
                    f"Unsupported cp_type {getattr(cp_type, 'name', cp_type)}.")

        return self._prepare_tp_inputs(scheduled_requests, kv_cache_manager,
                                       attn_metadata, spec_metadata,
                                       new_tensors_device,
                                       cache_indirection_buffer)

    @torch.inference_mode()
    @with_model_extra_attrs(lambda self: self.model.extra_attrs)
    def forward(
        self,
        scheduled_requests: ScheduledRequests,
        resource_manager: ResourceManager,
        new_tensors_device: Optional[SampleStateTensors] = None,
        gather_context_logits: bool = False,
        cache_indirection_buffer: Optional[torch.Tensor] = None,
    ):
        kv_cache_manager = resource_manager.get_resource_manager(
            self.kv_cache_manager_key)

        attn_metadata = self._set_up_attn_metadata(kv_cache_manager)
        if self.enable_spec_decode:
            spec_resource_manager = resource_manager.get_resource_manager(
                ResourceManagerType.SPEC_RESOURCE_MANAGER)
            spec_metadata = self._set_up_spec_metadata(spec_resource_manager,
                                                       no_cache=kv_cache_manager
                                                       is None)
            # attn_metadata now depends on spec_metadata since it determines the shape/content of spec_dec parameter Tensors
            is_spec_dec_mode = spec_metadata.spec_dec_mode.attention_need_spec_dec_mode(
                spec_resource_manager, self.is_draft_model, self.attn_backend,
                self.model_is_wrapped)
            attn_metadata.update_spec_dec_param(
                is_spec_dec_mode, spec_metadata.is_spec_dec_tree,
                spec_metadata.is_spec_dec_dynamic_tree,
                self.original_max_draft_len)
        else:
            spec_resource_manager = None
            spec_metadata = None

        moe_load_balancer: MoeLoadBalancer = getattr(self, 'moe_load_balancer',
                                                     None)

        if kv_cache_manager is None:
            inputs, gather_ids = self._prepare_tp_inputs_no_cache(
                scheduled_requests, attn_metadata, spec_metadata)

            with MoeLoadBalancerIterContext(moe_load_balancer):
                # Special handling for multimodal encoder only mode
                if self.pytorch_backend_config.mm_encoder_only:
                    return self._forward_step_mm_encoder_only(
                        inputs, scheduled_requests)
                else:
                    return self._forward_step(inputs, gather_ids,
                                              gather_context_logits)
        with self.cuda_graph_runner.pad_batch(
                scheduled_requests, resource_manager) as padded_requests:

            maybe_graph, maybe_attn_metadata, maybe_spec_metadata, key = self.cuda_graph_runner.maybe_get_cuda_graph(
                padded_requests, spec_resource_manager)
            if maybe_graph:
                attn_metadata = maybe_attn_metadata
                spec_metadata = maybe_spec_metadata
            else:
                attn_metadata = self.attn_metadata
                if self.enable_spec_decode:
                    spec_metadata = self.spec_metadata
                else:
                    spec_metadata = None

            inputs, gather_ids = self._prepare_inputs(
                padded_requests, kv_cache_manager, attn_metadata, spec_metadata,
                new_tensors_device, cache_indirection_buffer)

            self.iter_counter += 1

            if not maybe_graph:
                # Fallback to eager execution if graph was not used
                with MoeLoadBalancerIterContext(moe_load_balancer):
                    outputs = self._forward_step(inputs, gather_ids,
                                                 gather_context_logits)
            else:
                if self.cuda_graph_runner.needs_capture(key):

                    def capture_forward_fn(inputs: Dict[str, Any]):
                        with MoeLoadBalancerIterContext(moe_load_balancer):
                            return self._forward_step(
                                inputs,
                                gather_ids=gather_ids,
                                gather_context_logits=gather_context_logits)

                    def capture_postprocess_fn(inputs: Dict[str, Any]):
                        self._postprocess_inputs(inputs)

                    self.cuda_graph_runner.capture(key, capture_forward_fn,
                                                   inputs,
                                                   capture_postprocess_fn)

                    # here we don't need to use context since cuda graph capture didn't run kernel.
                    # maybe we need a cleaner way to do this.
                    outputs = self.cuda_graph_runner.replay(key, inputs)
                else:
                    with MoeLoadBalancerIterContext(moe_load_balancer):
                        outputs = self.cuda_graph_runner.replay(key, inputs)

            self._execute_logit_post_processors(scheduled_requests, outputs)

            return outputs

    def model_forward(self, **kwargs):
        attrs = get_model_extra_attrs()
        assert attrs is not None, "Model extra attrs is not set"
        attrs["attention_metadata"] = weakref.ref(kwargs['attn_metadata'])
        attrs.update(self.model.model_config.extra_attrs)

        if self._torch_compile_backend is not None:
            # Register aux streams and events to model extra attrs.
            # The streams and events are list which could be updated during compilation.
            attrs["aux_streams"] = weakref.ref(
                self._torch_compile_backend.aux_streams)
            attrs["events"] = weakref.ref(self._torch_compile_backend.events)
            attrs["global_stream"] = torch.cuda.current_stream()

        if is_trace_enabled("TLLM_TRACE_MODEL_FORWARD"):
            return trace_func(self.model.forward)(**kwargs)
        else:
            return self.model.forward(**kwargs)

    @nvtx_range("_forward_step")
    def _forward_step(self,
                      inputs: Dict[str, Any],
                      gather_ids: Optional[torch.Tensor],
                      gather_context_logits: bool = False) -> Dict[str, Any]:
        inputs = self._preprocess_inputs(inputs)
        if inputs.get('spec_metadata', None):
            gather_ids = inputs['spec_metadata'].gather_ids

        # For simplicity, just return all the the logits if we have special gather_ids
        # from speculative decoding.
        outputs = self.model_forward(
            **inputs,
            return_context_logits=gather_ids is not None
            or gather_context_logits,
        )

        if self.without_logits:
            return outputs

        if isinstance(outputs, dict):
            # If the model returns a dict, get the logits from it. All other keys are kept.
            logits = outputs.get('logits', None)
            # If the logits are not found, no further processing is needed.
            if logits is None:
                return outputs
        else:
            # If the model returns a single tensor, assume it is the logits and wrap it in a dict.
            logits = outputs
            outputs = {'logits': logits}

        # If we have special gather_ids, gather the logits
        if gather_ids is not None:
            outputs['logits'] = logits[gather_ids]

        return outputs

    @nvtx_range("_forward_step_mm_encoder_only")
    def _forward_step_mm_encoder_only(
            self, inputs: Dict[str, Any],
            scheduled_requests: ScheduledRequests) -> Dict[str, Any]:
        """Forward step for multimodal encoder only mode - returns mm_embeddings instead of logits."""
        # Get multimodal parameters from inputs
        multimodal_params = inputs.get("multimodal_params", [])
        if not multimodal_params or len(multimodal_params) == 0:
            # Return empty embeddings if no multimodal data
            return {'mm_embeddings': []}
        if getattr(scheduled_requests.context_requests[0], 'multimodal_lengths',
                   None) is None:
            multimodal_chunks = None
        else:
            multimodal_chunks = [
                sum(request.multimodal_lengths)
                for request in scheduled_requests.context_requests
                if request.multimodal_lengths is not None
            ]
        # For mm_encoder_only mode, we only run the vision encoder part
        # The model should be a vision encoder (e.g., Qwen2VisionModelBase)
        mm_embeddings = self.model.forward(multimodal_params)
        assert len(
            mm_embeddings
        ) == 1, "mm_embeddings should be a 1-element list, mix modality (video+image) is not supported"

        if multimodal_chunks is None or len(multimodal_chunks) != len(
                multimodal_params):
            mm_embeddings = list(
                torch.chunk(mm_embeddings[0],
                            len(scheduled_requests.context_requests),
                            dim=0))
        else:
            mm_embeddings = list(
                torch.split(mm_embeddings[0], multimodal_chunks, dim=0))

        return {'mm_embeddings': mm_embeddings, 'logits': None}

    def _init_userbuffers(self, hidden_size):
        if self.mapping.tp_size <= 1:
            return False

        # Disable UB for unsupported platforms
        if not ub.ub_supported():
            return False
        use_nccl_symmetric = self.pytorch_backend_config.allreduce_strategy == "NCCL_SYMMETRIC"
        ub.initialize_userbuffers_manager(
            self.mapping.tp_size, self.mapping.pp_size, self.mapping.cp_size,
            self.mapping.rank, self.mapping.gpus_per_node,
            hidden_size * self.max_num_tokens * 2, use_nccl_symmetric)

        return True

    def load_weights_from_target_model(self,
                                       target_model: torch.nn.Module) -> None:
        """
        When doing spec decode, sometimes draft models need to share certain weights
        with their target models. Here, we set up such weights by invoking
        self.model.load_weights_from_target_model if such a method exists.
        """
        loader = getattr(self.model, "load_weights_from_target_model", None)
        if callable(loader):
            loader(target_model)

    def _execute_logit_post_processors(self,
                                       scheduled_requests: ScheduledRequests,
                                       outputs: dict):
        """Apply logit post processors (in-place modify outputs Tensors) if any."""

        if not (self.mapping.is_last_pp_rank()):
            return

        if not isinstance(outputs, dict) or "logits" not in outputs:
            # TODO: support models that don't return outputs as dict
            return

        num_ctx_req = len(scheduled_requests.context_requests)
        logits_tensor = outputs["logits"]

        for idx, request in enumerate(scheduled_requests.all_requests()):
            logits_processors = getattr(request, "py_logits_post_processors",
                                        None)
            if not logits_processors:
                continue

            token_ids = request.get_tokens(0)
            if idx < num_ctx_req and request.py_orig_prompt_len < len(
                    token_ids):
                # Skip as we only need to apply logit processor on the last context request
                continue

            logits_row = logits_tensor[idx]
            # Reshape to align w/ the shape used in the TRT backend,
            # so the same logit processors can be used across both backends.
            logits_row = logits_row.view(1, 1, -1)
            token_ids = [token_ids]
            for lp in logits_processors:
                lp_params = inspect.signature(lp).parameters

                assert 4 <= len(lp_params) <= 5, (
                    "Logit post processor signature must match the `LogitsProcessor` interface "
                    "defined in `tensorrtllm.sampling_params`.")
                lp(request.py_request_id, logits_row, token_ids, None, None)

            logits_tensor[idx] = logits_row.view(-1)<|MERGE_RESOLUTION|>--- conflicted
+++ resolved
@@ -560,13 +560,12 @@
         logger.info(
             f"Creating CUDA graph instances for {len(self._cuda_graph_batch_sizes)} batch sizes."
         )
+        spec_resource_manager = resource_manager.get_resource_manager(
+            ResourceManagerType.SPEC_RESOURCE_MANAGER)
 
         # Reverse order so smaller graphs can reuse memory from larger ones
         cuda_graph_batch_sizes = sorted(self._cuda_graph_batch_sizes,
                                         reverse=True)
-<<<<<<< HEAD
-        draft_lengths = self._get_cuda_graph_draft_lengths(resource_manager)
-=======
         # Create CUDA graphs for different draft lengths
         draft_lengths = []
         if self.is_draft_model:
@@ -587,7 +586,6 @@
                     and self.spec_config.max_concurrency is not None):
                 draft_lengths.append(0)
             draft_lengths = [self.max_draft_len]
->>>>>>> 22aa4ac0
 
         for bs in cuda_graph_batch_sizes:
             if bs > self.batch_size:
