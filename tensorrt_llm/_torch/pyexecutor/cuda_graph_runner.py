--- conflicted
+++ resolved
@@ -29,7 +29,6 @@
     """
     WARMUP_STEPS = 2
 
-<<<<<<< HEAD
     def __init__(
         self,
         *,
@@ -64,23 +63,9 @@
         self.kv_cache_manager_key = kv_cache_manager_key
 
         # --- Internal state ---
-=======
-    def __init__(self, engine: "PyTorchModelEngine"):
-        self.engine_ref = weakref.ref(engine)
-
-        # High-level configuration
-        config = engine.pytorch_backend_config
-        self.enabled = config.use_cuda_graph
-        self.padding_enabled = config.cuda_graph_padding_enabled
-        self.supported_batch_sizes = engine._cuda_graph_batch_sizes
-        self.max_supported_batch_size = engine._max_cuda_graph_batch_size
-        self.max_beam_width = engine.max_beam_width
-        self.spec_config = engine.spec_config
-
         self.max_possible_draft_len = (self.spec_config.max_draft_len
                                        if self.enable_spec_decode else 0)
 
->>>>>>> a6370fd1
         self.graphs: Dict[Tuple[int, int], torch.cuda.CUDAGraph] = {}
         self.graph_outputs: Dict[Tuple[int, int],
                                  Callable[[], Optional[torch.Tensor]]] = {}
@@ -88,55 +73,6 @@
         self.memory_pool = cuda_graph_mem_pool
         self.padding_dummy_request: Optional["Request"] = None
 
-<<<<<<< HEAD
-=======
-        self.shared_static_tensors: Dict[str, torch.Tensor] = {}
-        if self.enabled:
-            self._create_shared_static_tensors()
-
-    def _create_shared_static_tensors(self):
-        """Allocates static tensors sized for the largest possible batch."""
-        engine = self._get_engine()
-
-        token_per_request = self.max_possible_draft_len + 1
-        max_total_tokens = (self.max_supported_batch_size *
-                            self.max_beam_width * token_per_request)
-        max_total_tokens = min(max_total_tokens, engine.max_num_tokens)
-
-        self.shared_static_tensors = {
-            "input_ids":
-            torch.ones((max_total_tokens, ), device="cuda", dtype=torch.int32),
-            "position_ids":
-            torch.zeros((1, max_total_tokens), device="cuda",
-                        dtype=torch.int32),
-        }
-        if engine.use_mrope:
-            self.shared_static_tensors["mrope_position_deltas"] = torch.zeros(
-                (self.max_supported_batch_size, 1),
-                device="cuda",
-                dtype=torch.int32)
-
-    @property
-    def enable_spec_decode(self):
-        return self._get_engine().is_spec_decode
-
-    @property
-    def draft_len(self):
-        return self.spec_config.max_draft_len if self.enable_spec_decode else 0
-
-    @property
-    def spec_metadata(self):
-        return self._get_engine().spec_metadata
-
-    @property
-    def draft_tokens_cuda(self):
-        return self._get_engine().draft_tokens_cuda
-
-    @property
-    def attn_metadata(self):
-        return self._get_engine().attn_metadata
-
->>>>>>> a6370fd1
     def __del__(self):
         self.clear()
 
@@ -202,27 +138,20 @@
 
         return True, graph_attn_metadata, graph_spec_metadata
 
-<<<<<<< HEAD
     def needs_capture(self, batch_size: int, is_spec_decode: bool) -> bool:
         draft_len = self.spec_config.max_draft_len if is_spec_decode else 0
         return (batch_size, draft_len) not in self.graph_outputs
 
-    def capture(self, batch_size: int, is_spec_decode: bool,
-                forward_fn: Callable, initial_inputs: Dict[str, Any]):
-        """Captures the forward pass for a given batch size."""
-        draft_len = self.spec_config.max_draft_len if is_spec_decode else 0
-        key = (batch_size, draft_len)
-
-        spec_metadata = initial_inputs.get("spec_metadata", None)
-=======
     def capture(self,
                 batch_size: int,
+                is_spec_decode: bool,
                 forward_fn: Callable,
                 initial_inputs: Dict[str, Any],
                 postprocess_fn: Optional[Callable] = None):
         """Captures the forward pass for a given batch size."""
-        key = (batch_size, self.draft_len)
->>>>>>> a6370fd1
+        draft_len = self.spec_config.max_draft_len if is_spec_decode else 0
+        key = (batch_size, draft_len)
+
         # [CUDA graph spec decode padding]
         # We pad input IDs/position IDs to the maximum draft length (token per request).
         # We're forced to do this because we cannot reallocate inputs over many graph runs.
@@ -237,16 +166,9 @@
             self.shared_static_tensors["position_ids"]
             [:, :num_tokens_for_capture],
         }
-<<<<<<< HEAD
         if self.use_mrope:
-            static_tensors["mrope_position_deltas"] = torch.zeros(
+            sliced_static_tensors["mrope_position_deltas"] = torch.zeros(
                 (batch_size, 1), device="cuda", dtype=torch.int32)
-        self.static_inputs[key] = static_tensors
-=======
-        if "mrope_position_deltas" in self.shared_static_tensors:
-            sliced_static_tensors["mrope_position_deltas"] = \
-                self.shared_static_tensors["mrope_position_deltas"][:batch_size]
->>>>>>> a6370fd1
 
         # Use the sliced tensors for capture
         capture_inputs = initial_inputs.copy()
