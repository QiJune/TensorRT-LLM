import bisect
import contextlib
from typing import Any, Callable, Dict, Optional, Tuple

import torch

<<<<<<< HEAD
from tensorrt_llm.mapping import Mapping

from ..attention_backend.interface import AttentionMetadata
from ..distributed import MPIDist
=======
from ...inputs.multimodal import MultimodalParams
>>>>>>> be7e5172
from ..expert_statistic import ExpertStatistic
from ..modules.multi_stream_utils import with_multi_stream
from ..speculative import SpecMetadata
from ..utils import make_weak_ref, piecewise_cuda_graph
from .resource_manager import ResourceManager, ResourceManagerType
from .scheduler import ScheduledRequests

# A large prime number used for dummy request IDs to avoid collisions
CUDA_GRAPH_DUMMY_REQUEST_ID = (1 << 64) - 1


class CUDAGraphRunner:
    """
    Manages the lifecycle and execution of CUDA graphs for the model engine.

    This unified class handles high-level orchestration (padding, eligibility)
    and low-level execution (capturing, resource management, replaying) for
    multiple graphs, keyed by (batch size, draft_len).
    """
    WARMUP_STEPS = 2

<<<<<<< HEAD
    def __init__(
        self,
        *,
        use_cuda_graph: bool,
        cuda_graph_padding_enabled: bool,
        supported_batch_sizes: list[int],
        max_supported_batch_size: int,
        max_batch_size: int,
        max_beam_width: int,
        max_draft_len: int,
        use_mrope: bool,
        spec_config: Optional["DecodingBaseConfig"],
        cuda_graph_mem_pool: Optional[int],
        enable_attention_dp: bool,
        mapping: Mapping,
        dist: Optional[MPIDist],
        kv_cache_manager_key: ResourceManagerType,
    ):
        # --- High-level configuration passed from the engine ---
        self.enabled = use_cuda_graph
        self.padding_enabled = cuda_graph_padding_enabled
        self.supported_batch_sizes = supported_batch_sizes
        self.max_supported_batch_size = max_supported_batch_size
        self.max_batch_size = max_batch_size
        self.max_beam_width = max_beam_width
        self.max_draft_len = max_draft_len
        self.use_mrope = use_mrope
        self.spec_config = spec_config
        self.enable_attention_dp = enable_attention_dp
        self.mapping = mapping
        self.dist = dist
        self.kv_cache_manager_key = kv_cache_manager_key

        # --- Internal state ---
=======
    def __init__(self, engine: "PyTorchModelEngine"):
        self.engine_ref = weakref.ref(engine)

        # High-level configuration
        config = engine.pytorch_backend_config
        self.enabled = config.use_cuda_graph
        self.padding_enabled = config.cuda_graph_padding_enabled
        self.supported_batch_sizes = engine._cuda_graph_batch_sizes
        self.max_supported_batch_size = engine._max_cuda_graph_batch_size
        self.max_beam_width = engine.max_beam_width
        self.spec_config = engine.spec_config

>>>>>>> be7e5172
        self.graphs: Dict[Tuple[int, int], torch.cuda.CUDAGraph] = {}
        self.graph_outputs: Dict[Tuple[int, int],
                                 Callable[[], Optional[torch.Tensor]]] = {}
        self.graph_metadata: Dict[Tuple[int, int], Dict[str, Any]] = {}
        self.memory_pool = cuda_graph_mem_pool
        self.padding_dummy_request: Optional["Request"] = None

<<<<<<< HEAD
=======
        self.shared_static_tensors: Dict[str, torch.Tensor] = {}
        if self.enabled:
            self._create_shared_static_tensors()

    def _create_shared_static_tensors(self):
        """Allocates static tensors sized for the largest possible batch."""
        engine = self._get_engine()

        token_per_request = self.draft_len + 1
        max_total_tokens = (self.max_supported_batch_size *
                            self.max_beam_width * token_per_request)
        max_total_tokens = min(max_total_tokens, engine.max_num_tokens)

        self.shared_static_tensors = {
            "input_ids":
            torch.ones((max_total_tokens, ), device="cuda", dtype=torch.int32),
            "position_ids":
            torch.zeros((1, max_total_tokens), device="cuda",
                        dtype=torch.int32),
        }
        if engine.use_mrope:
            self.shared_static_tensors["position_ids"] = torch.zeros(
                (3, 1, max_total_tokens), device="cuda", dtype=torch.int32)
            self.shared_static_tensors["multimodal_params"] = [
                MultimodalParams(
                    multimodal_data={
                        "mrope_config": {
                            "mrope_position_deltas":
                            torch.zeros(
                                (1, 1), device="cuda", dtype=torch.int32)
                        }
                    }) for _ in range(max_total_tokens)
            ]

    @property
    def enable_spec_decode(self):
        return self._get_engine().enable_spec_decode

    @property
    def draft_len(self):
        return self.spec_config.max_draft_len if self.enable_spec_decode else 0

    @property
    def spec_metadata(self):
        return self._get_engine().spec_metadata

    @property
    def draft_tokens_cuda(self):
        return self._get_engine().draft_tokens_cuda

    @property
    def attn_metadata(self):
        return self._get_engine().attn_metadata

>>>>>>> be7e5172
    def __del__(self):
        self.clear()

    def maybe_get_cuda_graph(
        self,
        batch: ScheduledRequests,
        iter_counter: int,
        is_spec_decode: bool,
        attn_metadata: AttentionMetadata,
        spec_metadata: Optional[SpecMetadata],
        draft_tokens_cuda: torch.Tensor,
    ) -> Tuple[bool, Optional[AttentionMetadata], Optional[SpecMetadata]]:
        """
        Determines if the current batch can be run with a CUDA graph.

        Returns a tuple containing:
        - A boolean indicating if a graph can be used.
        - The attn_metadata for the graph, if applicable.
        - The spec_metadata for the graph, if applicable.
        """
        # disable when doing statistic
        if hasattr(self,
                   'iter_counter') and ExpertStatistic.set_iter(iter_counter):
            return False, None, None

        can_run_cuda_graph = batch.can_run_cuda_graph
        batch_size = batch.batch_size
        if self.enabled and self.enable_attention_dp and self.mapping.tp_size > 1:
            all_can_graph_batch = self.dist.tp_allgather(
                [can_run_cuda_graph, batch_size])
            is_all_gen_only = all(all_can_graph[0]
                                  for all_can_graph in all_can_graph_batch)
            all_batch_size_equal = all(
                all_gen_only[1] == all_can_graph_batch[0][1]
                for all_gen_only in all_can_graph_batch)

            if not is_all_gen_only or not all_batch_size_equal:
                return False, None, None

        if not self.enabled or not can_run_cuda_graph:
            return False, None, None

        draft_len = self.spec_config.max_draft_len if is_spec_decode else 0
        key = (batch_size, draft_len)

        if key in self.graphs:
            return True, self.graph_metadata[key][
                "attn_metadata"], self.graph_metadata[key]["spec_metadata"]

        if batch_size not in self.supported_batch_sizes:
            return False, None, None

        num_sequences_in_batch = batch_size * self.max_beam_width
        graph_attn_metadata = attn_metadata.create_cuda_graph_metadata(
            num_sequences_in_batch, False, draft_len)
        assert graph_attn_metadata.is_cuda_graph

        graph_spec_metadata = None
        if is_spec_decode and spec_metadata:
            graph_spec_metadata = spec_metadata.create_cuda_graph_metadata(
                num_sequences_in_batch)
            graph_spec_metadata.draft_tokens = draft_tokens_cuda

        return True, graph_attn_metadata, graph_spec_metadata

    def needs_capture(self, batch_size: int, is_spec_decode: bool) -> bool:
        draft_len = self.spec_config.max_draft_len if is_spec_decode else 0
        return (batch_size, draft_len) not in self.graph_outputs

    def capture(self,
                batch_size: int,
                is_spec_decode: bool,
                forward_fn: Callable,
                initial_inputs: Dict[str, Any],
                postprocess_fn: Optional[Callable] = None):
        """Captures the forward pass for a given batch size."""
<<<<<<< HEAD
        draft_len = self.spec_config.max_draft_len if is_spec_decode else 0
        key = (batch_size, draft_len)

        # [CUDA graph spec decode padding]
        # We pad input IDs/position IDs to the maximum draft length (token per request).
        # We're forced to do this because we cannot reallocate inputs over many graph runs.
        token_per_request = draft_len + 1
=======
        engine = self._get_engine()
        key = (batch_size, self.draft_len)
        # [CUDA graph spec decode padding]
        # We pad input IDs/position IDs to the maximum draft length (token per request).
        # We're forced to do this because we cannot reallocate inputs over many graph runs.
        token_per_request = self.draft_len + 1
>>>>>>> be7e5172
        num_tokens_for_capture = (batch_size * self.max_beam_width *
                                  token_per_request)

        sliced_static_tensors = {
            "input_ids":
            self.shared_static_tensors["input_ids"][:num_tokens_for_capture],
            "position_ids":
            self.shared_static_tensors["position_ids"]
            [:, :num_tokens_for_capture],
        }
<<<<<<< HEAD
        if self.use_mrope:
            sliced_static_tensors["mrope_position_deltas"] = torch.zeros(
                (batch_size, 1), device="cuda", dtype=torch.int32)
=======
        if engine.use_mrope:
            sliced_static_tensors["position_ids"] = self.shared_static_tensors[
                "position_ids"][:, :, :num_tokens_for_capture],
            sliced_static_tensors[
                "multimodal_params"] = self.shared_static_tensors[
                    "multimodal_params"][:batch_size * self.max_beam_width]
>>>>>>> be7e5172

        capture_inputs = initial_inputs.copy()
        capture_inputs.update(sliced_static_tensors)

        self.graph_metadata[key] = {
            "attn_metadata": initial_inputs["attn_metadata"],
            "spec_metadata": initial_inputs.get("spec_metadata", None),
        }

        # We have to do warm up runs to initialize PyTorch's
        # internal states according to the docs:
        # https://pytorch.org/docs/stable/notes/cuda.html#cuda-graph-semantics
        # This also lets us initialize states in the attn_metadata.
        graph = torch.cuda.CUDAGraph()
        with with_multi_stream(True), piecewise_cuda_graph(False):
            for _ in range(self.WARMUP_STEPS):
                forward_fn(capture_inputs)
                if postprocess_fn is not None:
                    postprocess_fn(capture_inputs)
            with torch.cuda.graph(graph, pool=self.memory_pool):
                output = forward_fn(capture_inputs)
            if postprocess_fn is not None:
                postprocess_fn(capture_inputs)

        self.graphs[key] = graph
        self.graph_outputs[key] = make_weak_ref(output)
        self.memory_pool = graph.pool()

    def replay(self, batch_size: int, is_spec_decode: bool,
               current_inputs: Dict[str, Any]) -> Optional[torch.Tensor]:
        """Replays a previously captured graph."""
<<<<<<< HEAD
        draft_len = self.spec_config.max_draft_len if is_spec_decode else 0
        key = (batch_size, draft_len)

=======
        engine = self._get_engine()
        key = (batch_size, self.draft_len)
>>>>>>> be7e5172
        stored_meta = self.graph_metadata[key]
        assert current_inputs["attn_metadata"] is stored_meta["attn_metadata"]
        if stored_meta["spec_metadata"] is not None:
            assert current_inputs.get(
                "spec_metadata") is stored_meta["spec_metadata"]

        static_tensors = self.shared_static_tensors

        input_ids = current_inputs["input_ids"]
        seqlen = input_ids.shape[0]
        static_tensors["input_ids"][:seqlen].copy_(input_ids)

        position_ids = current_inputs["position_ids"]
        if engine.use_mrope and current_inputs.get(
                'multimodal_params') is not None:
            static_tensors["position_ids"][:, :, :seqlen].copy_(position_ids)
            for i, multimodal_param in enumerate(
                    current_inputs['multimodal_params']):
                # NOTE: Currently, we only need 'mrope_position_deltas' on generation phase for multimodal models.
                static_tensors['multimodal_params'][i].multimodal_data[
                    'mrope_config']['mrope_position_deltas'].copy_(
                        multimodal_param.multimodal_data['mrope_config']
                        ['mrope_position_deltas'],
                        non_blocking=True)
        else:
            static_tensors["position_ids"][:, :seqlen].copy_(position_ids)

        self.graphs[key].replay()
        output_ref = self.graph_outputs[key]

        return output_ref

    def _get_padded_batch(self, batch: ScheduledRequests,
                          resource_manager: ResourceManager) -> int:
        kv_cache_manager = resource_manager.get_resource_manager(
            self.kv_cache_manager_key)
        can_run_cuda_graph = batch.can_run_cuda_graph
        batch_size = batch.batch_size
        new_batch_size = batch_size

        if self.enabled and self.enable_attention_dp and self.mapping.tp_size > 1:
            graph_batch_size = self.dist.tp_allgather(
                [can_run_cuda_graph, batch_size])
            all_can_graph = all(graph_batch[0]
                                for graph_batch in graph_batch_size)
            if all_can_graph:
                new_batch_size = max(gen_only_batch[1]
                                     for gen_only_batch in graph_batch_size)

        if (not self.enabled or not self.padding_enabled
                or not can_run_cuda_graph
                or new_batch_size > self.max_supported_batch_size):
            return 0

        padded_batch_size = self._round_up_batch_size(new_batch_size)
        if batch_size == padded_batch_size:
            return 0

        padding_size = padded_batch_size - batch_size
        if padding_size + batch.batch_size > self.max_batch_size:
            return 0

        # No padding if it would create too many concurrent requests.
        # This is not strictly required, but we should probably
        # respect the requirement just in case that changes in the future.
        if self.padding_dummy_request is None:
            available_blocks = kv_cache_manager.get_num_free_blocks()
            # No padding if not enough KV cache space
            if available_blocks < 1:
                return 0

            self.padding_dummy_request = kv_cache_manager.add_dummy_requests(
                [CUDA_GRAPH_DUMMY_REQUEST_ID],
                is_gen=True,
                max_num_draft_tokens=self.max_draft_len,
                use_mrope=self.use_mrope,
                max_beam_width=self.max_beam_width)[0]
            self.padding_dummy_request.is_cuda_graph_dummy = True
            spec_res_mgr = resource_manager.get_resource_manager(
                ResourceManagerType.SPEC_RESOURCE_MANAGER)
            if spec_res_mgr:
                spec_res_mgr.add_dummy_requests([CUDA_GRAPH_DUMMY_REQUEST_ID])

        batch.generation_requests.extend([self.padding_dummy_request] *
                                         padding_size)
        return padding_size

    def _round_up_batch_size(self, batch_size: int) -> int:
        """Finds the smallest supported graph batch size >= the given size."""
        if not self.supported_batch_sizes:
            return 0
        idx = bisect.bisect_left(self.supported_batch_sizes, batch_size)
        if idx == len(self.supported_batch_sizes):
            return 0
        return self.supported_batch_sizes[idx]

    @contextlib.contextmanager
    def pad_batch(self, scheduled_requests: ScheduledRequests,
                  resource_manager: ResourceManager):
        """Context manager to pad a batch to a graph-compatible size."""

        padding_size = self._get_padded_batch(scheduled_requests,
                                              resource_manager)
        try:
            yield scheduled_requests
        finally:
            if padding_size > 0:
                scheduled_requests.generation_requests = scheduled_requests.generation_requests[:
                                                                                                -padding_size]

    def clear(self):
        """Releases all captured graphs and the associated memory pool."""
        for graph in self.graphs.values():
            graph.reset()
        self.graphs.clear()
        self.graph_outputs.clear()
        self.graph_metadata.clear()
        self.padding_dummy_request = None
        del self.memory_pool
        self.memory_pool = None
        torch.cuda.empty_cache()<|MERGE_RESOLUTION|>--- conflicted
+++ resolved
@@ -4,14 +4,11 @@
 
 import torch
 
-<<<<<<< HEAD
 from tensorrt_llm.mapping import Mapping
 
+from ...inputs.multimodal import MultimodalParams
 from ..attention_backend.interface import AttentionMetadata
 from ..distributed import MPIDist
-=======
-from ...inputs.multimodal import MultimodalParams
->>>>>>> be7e5172
 from ..expert_statistic import ExpertStatistic
 from ..modules.multi_stream_utils import with_multi_stream
 from ..speculative import SpecMetadata
@@ -33,7 +30,6 @@
     """
     WARMUP_STEPS = 2
 
-<<<<<<< HEAD
     def __init__(
         self,
         *,
@@ -68,41 +64,26 @@
         self.kv_cache_manager_key = kv_cache_manager_key
 
         # --- Internal state ---
-=======
-    def __init__(self, engine: "PyTorchModelEngine"):
-        self.engine_ref = weakref.ref(engine)
-
-        # High-level configuration
-        config = engine.pytorch_backend_config
-        self.enabled = config.use_cuda_graph
-        self.padding_enabled = config.cuda_graph_padding_enabled
-        self.supported_batch_sizes = engine._cuda_graph_batch_sizes
-        self.max_supported_batch_size = engine._max_cuda_graph_batch_size
-        self.max_beam_width = engine.max_beam_width
-        self.spec_config = engine.spec_config
-
->>>>>>> be7e5172
         self.graphs: Dict[Tuple[int, int], torch.cuda.CUDAGraph] = {}
         self.graph_outputs: Dict[Tuple[int, int],
                                  Callable[[], Optional[torch.Tensor]]] = {}
         self.graph_metadata: Dict[Tuple[int, int], Dict[str, Any]] = {}
         self.memory_pool = cuda_graph_mem_pool
         self.padding_dummy_request: Optional["Request"] = None
-
-<<<<<<< HEAD
-=======
         self.shared_static_tensors: Dict[str, torch.Tensor] = {}
         if self.enabled:
-            self._create_shared_static_tensors()
-
-    def _create_shared_static_tensors(self):
+            # The max draft length is needed for sizing tensors, but we can't
+            # know the runtime-enabled draft length here.
+            # We size for the maximum possible configured draft length.
+            max_possible_draft_len = self.spec_config.max_draft_len if self.spec_config else 0
+            self._create_shared_static_tensors(max_possible_draft_len)
+
+    def _create_shared_static_tensors(self, max_draft_len: int):
         """Allocates static tensors sized for the largest possible batch."""
-        engine = self._get_engine()
-
-        token_per_request = self.draft_len + 1
+        token_per_request = max_draft_len + 1
         max_total_tokens = (self.max_supported_batch_size *
                             self.max_beam_width * token_per_request)
-        max_total_tokens = min(max_total_tokens, engine.max_num_tokens)
+        max_total_tokens = min(max_total_tokens, self.max_num_tokens)
 
         self.shared_static_tensors = {
             "input_ids":
@@ -111,7 +92,7 @@
             torch.zeros((1, max_total_tokens), device="cuda",
                         dtype=torch.int32),
         }
-        if engine.use_mrope:
+        if self.use_mrope:
             self.shared_static_tensors["position_ids"] = torch.zeros(
                 (3, 1, max_total_tokens), device="cuda", dtype=torch.int32)
             self.shared_static_tensors["multimodal_params"] = [
@@ -125,27 +106,6 @@
                     }) for _ in range(max_total_tokens)
             ]
 
-    @property
-    def enable_spec_decode(self):
-        return self._get_engine().enable_spec_decode
-
-    @property
-    def draft_len(self):
-        return self.spec_config.max_draft_len if self.enable_spec_decode else 0
-
-    @property
-    def spec_metadata(self):
-        return self._get_engine().spec_metadata
-
-    @property
-    def draft_tokens_cuda(self):
-        return self._get_engine().draft_tokens_cuda
-
-    @property
-    def attn_metadata(self):
-        return self._get_engine().attn_metadata
-
->>>>>>> be7e5172
     def __del__(self):
         self.clear()
 
@@ -222,7 +182,6 @@
                 initial_inputs: Dict[str, Any],
                 postprocess_fn: Optional[Callable] = None):
         """Captures the forward pass for a given batch size."""
-<<<<<<< HEAD
         draft_len = self.spec_config.max_draft_len if is_spec_decode else 0
         key = (batch_size, draft_len)
 
@@ -230,14 +189,6 @@
         # We pad input IDs/position IDs to the maximum draft length (token per request).
         # We're forced to do this because we cannot reallocate inputs over many graph runs.
         token_per_request = draft_len + 1
-=======
-        engine = self._get_engine()
-        key = (batch_size, self.draft_len)
-        # [CUDA graph spec decode padding]
-        # We pad input IDs/position IDs to the maximum draft length (token per request).
-        # We're forced to do this because we cannot reallocate inputs over many graph runs.
-        token_per_request = self.draft_len + 1
->>>>>>> be7e5172
         num_tokens_for_capture = (batch_size * self.max_beam_width *
                                   token_per_request)
 
@@ -248,18 +199,12 @@
             self.shared_static_tensors["position_ids"]
             [:, :num_tokens_for_capture],
         }
-<<<<<<< HEAD
         if self.use_mrope:
-            sliced_static_tensors["mrope_position_deltas"] = torch.zeros(
-                (batch_size, 1), device="cuda", dtype=torch.int32)
-=======
-        if engine.use_mrope:
             sliced_static_tensors["position_ids"] = self.shared_static_tensors[
                 "position_ids"][:, :, :num_tokens_for_capture],
             sliced_static_tensors[
                 "multimodal_params"] = self.shared_static_tensors[
                     "multimodal_params"][:batch_size * self.max_beam_width]
->>>>>>> be7e5172
 
         capture_inputs = initial_inputs.copy()
         capture_inputs.update(sliced_static_tensors)
@@ -291,14 +236,9 @@
     def replay(self, batch_size: int, is_spec_decode: bool,
                current_inputs: Dict[str, Any]) -> Optional[torch.Tensor]:
         """Replays a previously captured graph."""
-<<<<<<< HEAD
         draft_len = self.spec_config.max_draft_len if is_spec_decode else 0
         key = (batch_size, draft_len)
 
-=======
-        engine = self._get_engine()
-        key = (batch_size, self.draft_len)
->>>>>>> be7e5172
         stored_meta = self.graph_metadata[key]
         assert current_inputs["attn_metadata"] is stored_meta["attn_metadata"]
         if stored_meta["spec_metadata"] is not None:
@@ -312,12 +252,13 @@
         static_tensors["input_ids"][:seqlen].copy_(input_ids)
 
         position_ids = current_inputs["position_ids"]
-        if engine.use_mrope and current_inputs.get(
+        if self.use_mrope and current_inputs.get(
                 'multimodal_params') is not None:
             static_tensors["position_ids"][:, :, :seqlen].copy_(position_ids)
             for i, multimodal_param in enumerate(
                     current_inputs['multimodal_params']):
-                # NOTE: Currently, we only need 'mrope_position_deltas' on generation phase for multimodal models.
+                # NOTE: Only 'mrope_position_deltas' is needed on generation
+                # for multimodal models with CUDA graphs.
                 static_tensors['multimodal_params'][i].multimodal_data[
                     'mrope_config']['mrope_position_deltas'].copy_(
                         multimodal_param.multimodal_data['mrope_config']
