<<<<<<< HEAD
import bisect
import contextlib
import threading
import weakref
from typing import TYPE_CHECKING, Any, Callable, Dict, Optional, Tuple

import torch

from ..expert_statistic import ExpertStatistic
from ..utils import make_weak_ref, set_piecewise_cuda_graph_flag
from .resource_manager import ResourceManager, ResourceManagerType
from .scheduler import ScheduledRequests

if TYPE_CHECKING:
    from .model_engine import PyTorchModelEngine

# A large prime number used for dummy request IDs to avoid collisions
CUDA_GRAPH_DUMMY_REQUEST_ID = (1 << 64) - 1


class graph_capturing_local(threading.local):

    def __init__(self):
        self.is_graph_capturing = False


_local = graph_capturing_local()


def set_graph_capturing(enable: bool):
    _local.is_graph_capturing = enable


def is_graph_capturing() -> bool:
    return _local.is_graph_capturing
=======
from typing import Any, Callable, Dict, Optional, Tuple

import torch

from ..attention_backend.interface import AttentionMetadata
from ..modules.multi_stream_utils import with_multi_stream
from ..speculative.interface import SpecMetadata
from ..utils import make_weak_ref, piecewise_cuda_graph
>>>>>>> bff5fdf6


@contextlib.contextmanager
def capturing_cuda_graph_context():
    """A context manager to safely set and unset graph capturing flags."""
    set_graph_capturing(True)
    set_piecewise_cuda_graph_flag(False)
    try:
        yield
    finally:
        set_graph_capturing(False)
        set_piecewise_cuda_graph_flag(True)


class CUDAGraphRunner:
    """
    Manages the lifecycle and execution of CUDA graphs for the model engine.

    This unified class handles high-level orchestration (padding, eligibility)
    and low-level execution (capturing, resource management, replaying) for
    multiple graphs, keyed by (batch size, draft_len).
    """
    WARMUP_STEPS = 2

    def __init__(self, engine: "PyTorchModelEngine"):
        self.engine_ref = weakref.ref(engine)

        # High-level configuration
        config = engine.pytorch_backend_config
        self.enabled = config.use_cuda_graph
        self.padding_enabled = config.cuda_graph_padding_enabled
        self.supported_batch_sizes = engine._cuda_graph_batch_sizes
        self.max_supported_batch_size = engine._max_cuda_graph_batch_size
        self.max_beam_width = engine.max_beam_width
        self.spec_config = engine.spec_config

        self.graphs: Dict[Tuple[int, int], torch.cuda.CUDAGraph] = {}
        self.static_inputs: Dict[Tuple[int, int], Dict[str, torch.Tensor]] = {}
        self.graph_outputs: Dict[Tuple[int, int],
                                 Callable[[], Optional[torch.Tensor]]] = {}
        self.graph_metadata: Dict[Tuple[int, int], Dict[str, Any]] = {}
        self.memory_pool = engine._cuda_graph_mem_pool
        self.padding_dummy_request: Optional["Request"] = None

    @property
    def enable_spec_decode(self):
        return self._get_engine().is_spec_decode

    @property
    def draft_len(self):
        return self.spec_config.max_draft_len if self.enable_spec_decode else 0

    @property
    def spec_metadata(self):
        return self._get_engine().spec_metadata

    @property
    def draft_tokens_cuda(self):
        return self._get_engine().draft_tokens_cuda

    @property
    def attn_metadata(self):
        return self._get_engine().attn_metadata

    def __del__(self):
        self.clear()

    def _get_engine(self) -> "PyTorchModelEngine":
        """Safely dereferences the weak reference to the engine."""
        engine = self.engine_ref()
        if engine is None:
            raise RuntimeError(
                "The parent PyTorchModelEngine has been garbage collected.")
        return engine

    def maybe_get_cuda_graph(self, batch: ScheduledRequests):
        if not self._can_run_graph(batch):
            return False, None, None

        batch_size = len(batch.generation_requests)

        key = (batch_size, self.draft_len)
        if key in self.graphs:
            return True, self.graph_metadata[key][
                "attn_metadata"], self.graph_metadata[key]["spec_metadata"]

        if batch_size not in self.supported_batch_sizes:
            return False, None, None

        num_sequences_in_batch = batch_size * self.max_beam_width
        attn_metadata = self.attn_metadata.create_cuda_graph_metadata(
            num_sequences_in_batch, False, self.draft_len)
        assert attn_metadata.is_cuda_graph

        if self.enable_spec_decode:
            spec_metadata = self.spec_metadata.create_cuda_graph_metadata(
                num_sequences_in_batch)
            spec_metadata.draft_tokens = self.draft_tokens_cuda
        else:
            spec_metadata = None
        return True, attn_metadata, spec_metadata

    def needs_capture(self, batch_size: int):
        return (batch_size, self.draft_len) not in self.graph_outputs

    def capture_graph(self, batch_size: int, forward_fn: Callable,
                      initial_inputs: Dict[str, Any]):
        """Captures the forward pass for a given batch size."""
        engine = self._get_engine()
        key = (batch_size, self.draft_len)

        max_tokens_per_req = 1
        if engine.is_spec_decode:
            max_tokens_per_req += engine.spec_config.max_draft_len

        spec_metadata = initial_inputs.get("spec_metadata", None)
        # [CUDA graph spec decode padding]
        # We pad input IDs/position IDs to the maximum draft length (token per request).
        # We're forced to do this because we cannot reallocate inputs over many graph runs.
        token_per_request = spec_metadata.max_draft_len + 1 if spec_metadata is not None else 1

        static_tensors = {
            "input_ids":
            torch.ones((batch_size * self.max_beam_width * token_per_request, ),
                       device="cuda",
                       dtype=torch.int32),
            "position_ids":
            torch.zeros((
                1,
                batch_size * self.max_beam_width * token_per_request,
            ),
                        device="cuda",
                        dtype=torch.int32),
        }
        if engine.use_mrope:
            static_tensors["mrope_position_deltas"] = torch.zeros(
                (batch_size, 1), device="cuda", dtype=torch.int32)
        self.static_inputs[key] = static_tensors

        capture_inputs = initial_inputs.copy()
        capture_inputs.update(static_tensors)

        self.graph_metadata[key] = {
            "attn_metadata": initial_inputs["attn_metadata"],
            "spec_metadata": spec_metadata,
        }

<<<<<<< HEAD
        graph = torch.cuda.CUDAGraph()
        with capturing_cuda_graph_context():
            for _ in range(self.WARMUP_STEPS):
                forward_fn(capture_inputs)

            with torch.cuda.graph(graph, pool=self.memory_pool):
                output = forward_fn(capture_inputs)

        self.graphs[key] = graph
        self.graph_outputs[key] = make_weak_ref(output)
        self.memory_pool = graph.pool()

    def run_graph(self, batch_size: int,
                  current_inputs: Dict[str, Any]) -> Optional[torch.Tensor]:
        """Replays a previously captured graph."""
        key = (batch_size, self.draft_len)
        stored_meta = self.graph_metadata[key]
        assert current_inputs["attn_metadata"] is stored_meta["attn_metadata"]
        if stored_meta["spec_metadata"] is not None:
            assert current_inputs.get(
                "spec_metadata") is stored_meta["spec_metadata"]

        static_tensors = self.static_inputs[key]

        input_ids = current_inputs["input_ids"]
=======
        # We have to do warm up runs to initialize PyTorch's
        # internal states according to the docs:
        # https://pytorch.org/docs/stable/notes/cuda.html#cuda-graph-semantics
        # This also lets us initialize states in the attn_metadata.
        with with_multi_stream(True), piecewise_cuda_graph(False):
            for _ in range(2):
                forward_fn(inputs)
            with torch.cuda.graph(self._graph, pool=pool):
                output = forward_fn(inputs)
        # Mark weak ref here. The output tensor should be freed properly.
        self._output = make_weak_ref(output)
        return self._graph.pool()

    def needs_capture(self) -> bool:
        return self._output is None

    def run(self, inputs: Dict[str, Any]) -> torch.Tensor:
        assert "input_ids" in inputs
        assert "position_ids" in inputs
        assert "attn_metadata" in inputs

        attn_metadata = inputs["attn_metadata"]
        assert attn_metadata is self.attn_metadata, (
            "attn_metadata does not match the attn_metadata instance that was used to "
            "capture this graph.")

        if "spec_metadata" in inputs:
            spec_metadata = inputs["spec_metadata"]
            assert spec_metadata is self.spec_metadata, (
                "spec_metadata does not match the spec_metadata instance that was used to "
                "capture this graph.")

        input_ids = inputs["input_ids"]
        position_ids = inputs["position_ids"]
>>>>>>> bff5fdf6
        seqlen = input_ids.shape[0]
        static_tensors["input_ids"][:seqlen].copy_(input_ids)

        position_ids = current_inputs["position_ids"]
        static_tensors["position_ids"][:, :seqlen].copy_(position_ids)

        if "mrope_position_deltas" in current_inputs:
            assert "mrope_position_deltas" in static_tensors
            static_tensors["mrope_position_deltas"][:batch_size].copy_(
                current_inputs["mrope_position_deltas"])

        self.graphs[key].replay()
        output_ref = self.graph_outputs[key]

        return output_ref

    def _can_run_graph(self, batch: ScheduledRequests) -> bool:
        """Checks if the current batch is eligible for CUDA graph execution."""
        engine = self._get_engine()
        if not self.enabled or not batch.can_run_cuda_graph:
            return False

        if hasattr(engine, 'iter_counter') and ExpertStatistic.set_iter(
                engine.iter_counter):
            return False

        if engine.enable_attention_dp and engine.mapping.tp_size > 1:
            batch_size = len(batch.generation_requests)
            all_rank_info = engine.dist.tp_allgather(
                [batch.can_run_cuda_graph, batch_size])

            is_all_gen_only = all(info[0] for info in all_rank_info)
            is_all_bs_equal = all(info[1] == all_rank_info[0][1]
                                  for info in all_rank_info)

            if not is_all_gen_only or not is_all_bs_equal:
                return False

        return True

    def _round_up_batch_size(self, batch_size: int) -> int:
        """Finds the smallest supported graph batch size >= the given size."""
        if not self.supported_batch_sizes:
            return 0
        idx = bisect.bisect_left(self.supported_batch_sizes, batch_size)
        if idx == len(self.supported_batch_sizes):
            return 0
        return self.supported_batch_sizes[idx]

    @contextlib.contextmanager
    def pad_batch(self, scheduled_requests: ScheduledRequests,
                  resource_manager: ResourceManager):
        """Context manager to pad a batch to a graph-compatible size."""
        engine = self._get_engine()
        kv_cache_manager = resource_manager.get_resource_manager(
            engine.kv_cache_manager_key)
        padding_size = 0
        if self.padding_enabled and self._can_run_graph(scheduled_requests):
            current_batch_size = len(scheduled_requests.generation_requests)

            if current_batch_size >= self.max_supported_batch_size:
                # Already at or beyond max size, no padding up
                padded_batch_size = current_batch_size
            else:
                padded_batch_size = self._round_up_batch_size(
                    current_batch_size)

            if padded_batch_size > 0 and padded_batch_size != current_batch_size:
                padding_size = padded_batch_size - current_batch_size

                if current_batch_size + padding_size > engine.batch_size:
                    padding_size = 0

                if padding_size > 0:
                    if self.padding_dummy_request is None:
                        if kv_cache_manager.get_num_free_blocks() > 0:
                            self.padding_dummy_request = kv_cache_manager.add_dummy_requests(
                                [CUDA_GRAPH_DUMMY_REQUEST_ID],
                                is_gen=True,
                                max_num_draft_tokens=engine.max_draft_len,
                                use_mrope=engine.use_mrope,
                                max_beam_width=engine.max_beam_width)[0]
                            self.padding_dummy_request.is_cuda_graph_dummy = True
                            spec_res_mgr = resource_manager.get_resource_manager(
                                ResourceManagerType.SPEC_RESOURCE_MANAGER)
                            if spec_res_mgr:
                                spec_res_mgr.add_dummy_requests(
                                    [CUDA_GRAPH_DUMMY_REQUEST_ID])
                        else:
                            padding_size = 0

                    if self.padding_dummy_request:
                        scheduled_requests.generation_requests.extend(
                            [self.padding_dummy_request] * padding_size)
                    else:
                        padding_size = 0

        try:
            yield scheduled_requests
        finally:
            if padding_size > 0:
                scheduled_requests.generation_requests = scheduled_requests.generation_requests[:
                                                                                                -padding_size]

    def clear(self):
        """Releases all captured graphs and the associated memory pool."""
        for graph in self.graphs.values():
            graph.reset()
        self.graphs.clear()
        self.static_inputs.clear()
        self.graph_outputs.clear()
        self.graph_metadata.clear()
        del self.memory_pool
        self.memory_pool = None
        torch.cuda.empty_cache()<|MERGE_RESOLUTION|>--- conflicted
+++ resolved
@@ -1,14 +1,13 @@
-<<<<<<< HEAD
 import bisect
 import contextlib
-import threading
 import weakref
 from typing import TYPE_CHECKING, Any, Callable, Dict, Optional, Tuple
 
 import torch
 
 from ..expert_statistic import ExpertStatistic
-from ..utils import make_weak_ref, set_piecewise_cuda_graph_flag
+from ..modules.multi_stream_utils import with_multi_stream
+from ..utils import make_weak_ref, piecewise_cuda_graph
 from .resource_manager import ResourceManager, ResourceManagerType
 from .scheduler import ScheduledRequests
 
@@ -17,45 +16,6 @@
 
 # A large prime number used for dummy request IDs to avoid collisions
 CUDA_GRAPH_DUMMY_REQUEST_ID = (1 << 64) - 1
-
-
-class graph_capturing_local(threading.local):
-
-    def __init__(self):
-        self.is_graph_capturing = False
-
-
-_local = graph_capturing_local()
-
-
-def set_graph_capturing(enable: bool):
-    _local.is_graph_capturing = enable
-
-
-def is_graph_capturing() -> bool:
-    return _local.is_graph_capturing
-=======
-from typing import Any, Callable, Dict, Optional, Tuple
-
-import torch
-
-from ..attention_backend.interface import AttentionMetadata
-from ..modules.multi_stream_utils import with_multi_stream
-from ..speculative.interface import SpecMetadata
-from ..utils import make_weak_ref, piecewise_cuda_graph
->>>>>>> bff5fdf6
-
-
-@contextlib.contextmanager
-def capturing_cuda_graph_context():
-    """A context manager to safely set and unset graph capturing flags."""
-    set_graph_capturing(True)
-    set_piecewise_cuda_graph_flag(False)
-    try:
-        yield
-    finally:
-        set_graph_capturing(False)
-        set_piecewise_cuda_graph_flag(True)
 
 
 class CUDAGraphRunner:
@@ -191,12 +151,14 @@
             "spec_metadata": spec_metadata,
         }
 
-<<<<<<< HEAD
+        # We have to do warm up runs to initialize PyTorch's
+        # internal states according to the docs:
+        # https://pytorch.org/docs/stable/notes/cuda.html#cuda-graph-semantics
+        # This also lets us initialize states in the attn_metadata.
         graph = torch.cuda.CUDAGraph()
-        with capturing_cuda_graph_context():
+        with with_multi_stream(True), piecewise_cuda_graph(False):
             for _ in range(self.WARMUP_STEPS):
                 forward_fn(capture_inputs)
-
             with torch.cuda.graph(graph, pool=self.memory_pool):
                 output = forward_fn(capture_inputs)
 
@@ -217,42 +179,6 @@
         static_tensors = self.static_inputs[key]
 
         input_ids = current_inputs["input_ids"]
-=======
-        # We have to do warm up runs to initialize PyTorch's
-        # internal states according to the docs:
-        # https://pytorch.org/docs/stable/notes/cuda.html#cuda-graph-semantics
-        # This also lets us initialize states in the attn_metadata.
-        with with_multi_stream(True), piecewise_cuda_graph(False):
-            for _ in range(2):
-                forward_fn(inputs)
-            with torch.cuda.graph(self._graph, pool=pool):
-                output = forward_fn(inputs)
-        # Mark weak ref here. The output tensor should be freed properly.
-        self._output = make_weak_ref(output)
-        return self._graph.pool()
-
-    def needs_capture(self) -> bool:
-        return self._output is None
-
-    def run(self, inputs: Dict[str, Any]) -> torch.Tensor:
-        assert "input_ids" in inputs
-        assert "position_ids" in inputs
-        assert "attn_metadata" in inputs
-
-        attn_metadata = inputs["attn_metadata"]
-        assert attn_metadata is self.attn_metadata, (
-            "attn_metadata does not match the attn_metadata instance that was used to "
-            "capture this graph.")
-
-        if "spec_metadata" in inputs:
-            spec_metadata = inputs["spec_metadata"]
-            assert spec_metadata is self.spec_metadata, (
-                "spec_metadata does not match the spec_metadata instance that was used to "
-                "capture this graph.")
-
-        input_ids = inputs["input_ids"]
-        position_ids = inputs["position_ids"]
->>>>>>> bff5fdf6
         seqlen = input_ids.shape[0]
         static_tensors["input_ids"][:seqlen].copy_(input_ids)
 
