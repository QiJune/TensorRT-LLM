--- conflicted
+++ resolved
@@ -3,11 +3,7 @@
 import functools
 import gc
 import os
-<<<<<<< HEAD
 import pickle  # nosec B403
-import queue
-=======
->>>>>>> a5540acf
 import threading
 import time
 import traceback
@@ -1057,74 +1053,9 @@
 
     @nvtx_range("_fetch_new_requests")
     def _fetch_new_requests(self) -> List[RequestQueueItem]:
-<<<<<<< HEAD
-        if self.enable_attention_dp:
-            all_ranks_num_active_requests = []
-            responses_list = self.dist.tp_allgather(len(self.active_requests))
-            for num_active_requests in responses_list:
-                all_ranks_num_active_requests.append(num_active_requests)
-            total_num_active_requests = sum(all_ranks_num_active_requests)
-            total_max_num_active_requests = self.dist.tp_size * self.max_num_active_requests
-        else:
-            total_num_active_requests = len(self.active_requests)
-            total_max_num_active_requests = self.max_num_active_requests
-
-        timeout = None if (total_num_active_requests == 0) and len(
-            self.waiting_queue) == 0 else datetime.timedelta(0)
-        new_requests = []
-        if self.dist.rank == 0:
-            new_requests = _get_from_request_queue(self.request_queue, timeout)
-
-        if self.dist.rank == 0:
-            py_logits_post_processors = self._collect_py_objects_from_requests(
-                new_requests, "py_logits_post_processors")
-            py_multimodal_data = self._collect_py_objects_from_requests(
-                new_requests, "py_multimodal_data")
-            py_request_objects = tuple(
-                filter(None, [py_logits_post_processors, py_multimodal_data]))
-        else:
-            py_request_objects = None
-
-        try:
-            if self.dist.rank == 0:
-                # Preserve original `new_requests` on rank 0 since it may contain
-                # Python-only objects (e.g., custom logits processors) not serializable by pybind.
-                _ = self._broadcast_new_requests(new_requests,
-                                                 py_request_objects)
-            else:
-                new_requests, py_request_objects = self._broadcast_new_requests(
-                    new_requests, py_request_objects)
-        except Exception as e:
-            raise ValueError(
-                f"broadcast new requests failed: {str(e)}, payload size: {len(pickle.dumps((new_requests, py_request_objects)))} bytes"
-            )
-
-        # drop requests arriving after shutdown
-        valid_new_requests = []
-        for req_item in new_requests:
-            if req_item.is_shutdown_request:
-                self.is_shutdown = True
-                break
-            elif req_item.is_canceled_request:
-                self.canceled_req_ids.append(req_item.id)
-            else:
-                valid_new_requests.append(req_item)
-        # Check if the beam width of the requests is equal to the max_beam_width
-        for req_item in valid_new_requests:
-            assert req_item.request.sampling_config.beam_width == self.max_beam_width, f"Request beam width {req_item.request.sampling_config.beam_width} is not equal to max_beam_width {self.max_beam_width}. This is not supported!"
-
-        if py_request_objects and (self.dist.tp_size > 1
-                                   or self.dist.has_pp) and self.dist.rank > 0:
-            for attr_name, req_obj_dict in py_request_objects:
-                self._attach_py_objects_to_requests(valid_new_requests,
-                                                    attr_name, req_obj_dict)
-
-        self.waiting_queue.extend(valid_new_requests)
-=======
         new_requests = self.executor_request_queue.fetch_new_requests(
             len(self.active_requests))
         self.active_requests.extend(new_requests)
->>>>>>> a5540acf
 
         self.is_shutdown = self.executor_request_queue.is_shutdown
         self.expected_num_active_requests = self.executor_request_queue.get_expected_num_active_requests(
