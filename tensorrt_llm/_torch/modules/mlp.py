from collections.abc import Callable
from typing import Optional

import torch
from torch import nn

from ..model_config import ModelConfig
<<<<<<< HEAD
from .linear import Linear, TensorParallelMode, WeightMode, WeightsLoadingConfig
=======
from ..peft.lora.layer import LoraLayer, LoraModuleType
from .linear import Linear, WeightMode, WeightsLoadingConfig
>>>>>>> b331d62f


class MLP(nn.Module):

    def __init__(self,
                 *,
                 hidden_size: int,
                 intermediate_size: int,
                 bias: bool,
                 activation: Callable[[torch.Tensor], torch.Tensor] = None,
                 dtype: Optional[torch.dtype] = None,
                 config: Optional[ModelConfig] = None,
                 layer_idx: Optional[int] = None):

        super().__init__()
        self.layer_idx = layer_idx
        self.hidden_size = hidden_size
        self.intermediate_size = intermediate_size
        self.activation = activation

        config = config or ModelConfig()
        self.up_proj = Linear(
            self.hidden_size,
            self.intermediate_size,
            bias=bias,
            dtype=dtype,
            mapping=config.mapping,
            tensor_parallel_mode=TensorParallelMode.COLUMN,
            weights_loading_config=WeightsLoadingConfig(
                weight_mode=WeightMode.VANILLA),
            quant_config=config.get_quant_config(),
            skip_create_weights=config.skip_create_weights)

        self.down_proj = Linear(
            self.intermediate_size,
            self.hidden_size,
            bias=bias,
            dtype=dtype,
            mapping=config.mapping,
            tensor_parallel_mode=TensorParallelMode.ROW,
            quant_config=config.get_quant_config(),
            skip_create_weights=config.skip_create_weights)

        self.up_lora = LoraLayer([LoraModuleType.MLP_H_TO_4H],
                                 [self.intermediate_size])
        self.down_lora = LoraLayer([LoraModuleType.MLP_4H_TO_H],
                                   [self.hidden_size])

    def forward(
        self,
        x: torch.Tensor,
        lora_params: Optional[dict] = None,
    ) -> torch.Tensor:

        x_up = self.up_proj(x)
        if lora_params is not None:
            assert self.layer_idx is not None, "layer_idx is required for lora"
            x_up_lora = self.up_lora(x, lora_params, self.layer_idx)
            if x_up_lora is not None:
                x_up = x_up + x_up_lora

        x_act = self.activation(x_up)
        x_down = self.down_proj(x_act)

        if lora_params is not None:
            x_down_lora = self.down_lora(x_act, lora_params, self.layer_idx)
            if x_down_lora is not None:
                x_down = x_down + x_down_lora

        return x_down<|MERGE_RESOLUTION|>--- conflicted
+++ resolved
@@ -5,12 +5,8 @@
 from torch import nn
 
 from ..model_config import ModelConfig
-<<<<<<< HEAD
+from ..peft.lora.layer import LoraLayer, LoraModuleType
 from .linear import Linear, TensorParallelMode, WeightMode, WeightsLoadingConfig
-=======
-from ..peft.lora.layer import LoraLayer, LoraModuleType
-from .linear import Linear, WeightMode, WeightsLoadingConfig
->>>>>>> b331d62f
 
 
 class MLP(nn.Module):
@@ -32,27 +28,25 @@
         self.activation = activation
 
         config = config or ModelConfig()
-        self.up_proj = Linear(
-            self.hidden_size,
-            self.intermediate_size,
-            bias=bias,
-            dtype=dtype,
-            mapping=config.mapping,
-            tensor_parallel_mode=TensorParallelMode.COLUMN,
-            weights_loading_config=WeightsLoadingConfig(
-                weight_mode=WeightMode.VANILLA),
-            quant_config=config.get_quant_config(),
-            skip_create_weights=config.skip_create_weights)
+        self.up_proj = Linear(self.hidden_size,
+                              self.intermediate_size,
+                              bias=bias,
+                              dtype=dtype,
+                              mapping=config.mapping,
+                              tensor_parallel_mode=TensorParallelMode.COLUMN,
+                              weights_loading_config=WeightsLoadingConfig(
+                                  weight_mode=WeightMode.VANILLA),
+                              quant_config=config.get_quant_config(),
+                              skip_create_weights=config.skip_create_weights)
 
-        self.down_proj = Linear(
-            self.intermediate_size,
-            self.hidden_size,
-            bias=bias,
-            dtype=dtype,
-            mapping=config.mapping,
-            tensor_parallel_mode=TensorParallelMode.ROW,
-            quant_config=config.get_quant_config(),
-            skip_create_weights=config.skip_create_weights)
+        self.down_proj = Linear(self.intermediate_size,
+                                self.hidden_size,
+                                bias=bias,
+                                dtype=dtype,
+                                mapping=config.mapping,
+                                tensor_parallel_mode=TensorParallelMode.ROW,
+                                quant_config=config.get_quant_config(),
+                                skip_create_weights=config.skip_create_weights)
 
         self.up_lora = LoraLayer([LoraModuleType.MLP_H_TO_4H],
                                  [self.intermediate_size])
