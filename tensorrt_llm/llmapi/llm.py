import atexit
import json
import os
import shutil
import socket
import tempfile
import time
import weakref
from pathlib import Path
from typing import Any, List, Literal, Optional, Sequence, Union

from tqdm import tqdm
from transformers import PreTrainedTokenizerBase

from tensorrt_llm.inputs.data import TextPrompt
from tensorrt_llm.inputs.multimodal import MultimodalParams
from tensorrt_llm.inputs.registry import DefaultInputProcessor

from .._utils import nvtx_range_debug
from ..bindings import executor as tllm
from ..builder import EngineConfig
from ..disaggregated_params import DisaggregatedParams
from ..executor import (DetokenizedGenerationResultBase, GenerationExecutor,
                        GenerationResult, IterationResult, LoRARequest,
                        PostprocWorkerConfig, PromptAdapterRequest)
from ..executor.postproc_worker import PostprocParams
from ..executor.utils import (create_mpi_comm_session,
                              get_spawn_proxy_process_env)
from ..inputs import (PromptInputs, create_input_processor,
                      create_input_processor_with_hash, prompt_inputs)
from ..logger import logger
from ..sampling_params import SamplingParams
from .llm_args import (TORCH_LLMARGS_EXPLICIT_DOCSTRING,
                       TRT_LLMARGS_EXPLICIT_DOCSTRING, PybindMirror,
                       TorchLlmArgs, TrtLlmArgs)
from .llm_utils import (CachedModelLoader, KvCacheRetentionConfig,
                        LlmBuildStats, ModelLoader, _ModelRuntimeContext)
from .mpi_session import MpiPoolSession, external_mpi_comm_available
from .tokenizer import TokenizerBase, _xgrammar_tokenizer_info
# TODO[chunweiy]: move the following symbols back to utils scope, and remove the following import
from .utils import (append_docstring, exception_handler, get_device_count,
                    print_colored_debug)


class RequestOutput(DetokenizedGenerationResultBase, GenerationResult):
    """The output data of a completion request to the LLM.

    Attributes:
        request_id (int): The unique ID of the request.
        prompt (str, optional): The prompt string of the request.
        prompt_token_ids (List[int]): The token ids of the prompt.
        outputs (List[CompletionOutput]): The output sequences of the request.
        context_logits (torch.Tensor, optional): The logits on the prompt token ids.
        finished (bool): Whether the whole request is finished.
    """

    def __init__(self) -> None:
        raise RuntimeError(
            f"{self.__class__.__name__} is designed to be instantiated using {self.__class__.__name__}._from_generation_result by GenerationExecutor. "
            f"Users are not expected to create {self.__class__.__name__} directly."
        )

    @classmethod
    def _from_generation_result(
            cls,
            generation_result: GenerationResult,
            prompt: Optional[str] = None,
            tokenizer: Optional[TokenizerBase] = None) -> 'RequestOutput':
        inst = cls.__new__(cls)
        inst.__dict__.update(generation_result.__dict__)
        inst.tokenizer = tokenizer
        inst._streaming = generation_result._streaming
        inst._prompt = prompt
        return inst

    @property
    def prompt(self) -> Optional[str]:
        return self._prompt

    def _repr_fields(self):
        return [
            "request_id", "prompt", "prompt_token_ids", "outputs", "finished"
        ]


TRT_LLM_DOCSTRING = TRT_LLMARGS_EXPLICIT_DOCSTRING + """

    Attributes:
        tokenizer (tensorrt_llm.llmapi.tokenizer.TokenizerBase, optional): The tokenizer loaded by LLM instance, if any.
        workspace (pathlib.Path): The directory to store intermediate files.
        llm_id (str): The unique ID of the LLM instance.
"""

TORCH_LLM_DOCSTRING = TORCH_LLMARGS_EXPLICIT_DOCSTRING + """

    Attributes:
        tokenizer (tensorrt_llm.llmapi.tokenizer.TokenizerBase, optional): The tokenizer loaded by LLM instance, if any.
        llm_id (str): The unique ID of the LLM instance.
"""


class BaseLLM:
    """
    The base class for all LLM classes.
    """

    def __init__(self,
                 model: Union[str, Path],
                 tokenizer: Optional[Union[str, Path, TokenizerBase,
                                           PreTrainedTokenizerBase]] = None,
                 tokenizer_mode: Literal['auto', 'slow'] = 'auto',
                 skip_tokenizer_init: bool = False,
                 trust_remote_code: bool = False,
                 tensor_parallel_size: int = 1,
                 dtype: str = "auto",
                 revision: Optional[str] = None,
                 tokenizer_revision: Optional[str] = None,
                 **kwargs: Any) -> None:

        self._executor_cls = kwargs.pop("executor_cls", GenerationExecutor)
        self._llm_id = None

        try:
            backend = kwargs.get('backend', None)
            if backend == 'pytorch':
                llm_args_cls = TorchLlmArgs
            elif backend == '_autodeploy':
                from .._torch.auto_deploy.llm_args import \
                    LlmArgs as AutoDeployLlmArgs
                llm_args_cls = AutoDeployLlmArgs
            else:
                llm_args_cls = TrtLlmArgs

            # check the kwargs and raise ValueError directly
            valid_keys = set(
                list(llm_args_cls.model_fields.keys()) +
                ['_mpi_session', 'backend'])
            for key in kwargs:
                if key not in valid_keys:
                    raise ValueError(
                        f"{self.__class__.__name__} got invalid argument: {key}"
                    )

            self.args = llm_args_cls.from_kwargs(
                model=model,
                tokenizer=tokenizer,
                tokenizer_mode=tokenizer_mode,
                skip_tokenizer_init=skip_tokenizer_init,
                trust_remote_code=trust_remote_code,
                tensor_parallel_size=tensor_parallel_size,
                dtype=dtype,
                revision=revision,
                tokenizer_revision=tokenizer_revision,
                **kwargs)

        except Exception as e:
            logger.error(
                f"Failed to parse the arguments for the LLM constructor: {e}")
            raise e

        print_colored_debug(f"LLM.args.mpi_session: {self.args.mpi_session}\n",
                            "yellow")
        self.mpi_session = self.args.mpi_session

        if self.args.parallel_config.is_multi_gpu:
            if get_device_count(
            ) < self.args.parallel_config.world_size_per_node:
                raise RuntimeError(
                    f"Only {get_device_count()} GPUs are available, but {self.args.parallel_config.world_size} are required."
                )

            logger.info(
                f'start MpiSession with {self.args.parallel_config.world_size} workers'
            )
            if not self.mpi_session:
                mpi_process_pre_spawned: bool = get_spawn_proxy_process_env()
                if not mpi_process_pre_spawned:
                    print_colored_debug(f"LLM create MpiPoolSession\n",
                                        "yellow")
                    self.mpi_session = MpiPoolSession(
                        n_workers=self.args.parallel_config.world_size)
                else:
                    print_colored_debug(f"LLM create MpiCommSession\n",
                                        "yellow")
                    self.mpi_session = create_mpi_comm_session(
                        self.args.parallel_config.world_size)

        try:
            # Due to the Executor can only accept a engine path, we need to save the engine to a directory
            self._engine_dir: Optional[Path] = None
            self._executor: Optional[GenerationExecutor] = None
            if self._on_trt_backend:
                self._workspace = tempfile.TemporaryDirectory(
                    suffix="-llm-workspace", dir=self.args.workspace)
            else:
                self._workspace = None

            self._hf_model_dir: Optional[Path] = None

            self.runtime_context: Optional[_ModelRuntimeContext] = None
            self.llm_build_stats = LlmBuildStats()

            self._build_model()

        except Exception:
            if self.mpi_session is not None:
                self.mpi_session.shutdown()
            raise

        exception_handler.register(self, 'shutdown')
        atexit.register(LLM._shutdown_wrapper, weakref.ref(self))

    @property
    def llm_id(self) -> str:
        if self._llm_id is None:
            hostname = socket.gethostname()
            pid = os.getpid()
            timestamp = int(time.time() * 1000)
            self._llm_id = f"{hostname}-{pid}-{timestamp}"

        return self._llm_id

    def generate(
        self,
        inputs: Union[PromptInputs, Sequence[PromptInputs]],
        sampling_params: Optional[Union[SamplingParams,
                                        List[SamplingParams]]] = None,
        use_tqdm: bool = True,
        lora_request: Optional[Union[LoRARequest,
                                     Sequence[LoRARequest]]] = None,
        prompt_adapter_request: Optional[Union[
            PromptAdapterRequest, Sequence[PromptAdapterRequest]]] = None,
        kv_cache_retention_config: Optional[Union[
            KvCacheRetentionConfig, Sequence[KvCacheRetentionConfig]]] = None,
        disaggregated_params: Optional[Union[
            DisaggregatedParams, Sequence[DisaggregatedParams]]] = None,
    ) -> Union[RequestOutput, List[RequestOutput]]:
        """Generate output for the given prompts in the synchronous mode.
        Synchronous generation accepts either single prompt or batched prompts.

        Args:
            inputs (tensorrt_llm.inputs.data.PromptInputs, Sequence[tensorrt_llm.inputs.data.PromptInputs]): The prompt text or token ids.
                It can be single prompt or batched prompts.
            sampling_params (tensorrt_llm.sampling_params.SamplingParams, List[tensorrt_llm.sampling_params.SamplingParams], optional): The sampling params for the generation. Defaults to None.
                A default one will be used if not provided.
            use_tqdm (bool): Whether to use tqdm to display the progress bar. Defaults to True.
            lora_request (tensorrt_llm.executor.request.LoRARequest, Sequence[tensorrt_llm.executor.request.LoRARequest], optional):
                LoRA request to use for generation, if any. Defaults to None.
            prompt_adapter_request (tensorrt_llm.executor.request.PromptAdapterRequest, Sequence[tensorrt_llm.executor.request.PromptAdapterRequest], optional):
                Prompt Adapter request to use for generation, if any. Defaults to None.
            kv_cache_retention_config (tensorrt_llm.bindings.executor.KvCacheRetentionConfig, Sequence[tensorrt_llm.bindings.executor.KvCacheRetentionConfig], optional):
                Configuration for the request's retention in the KV Cache. Defaults to None.
            disaggregated_params (tensorrt_llm.disaggregated_params.DisaggregatedParams, Sequence[tensorrt_llm.disaggregated_params.DisaggregatedParams], optional):
                Disaggregated parameters. Defaults to None.
        Returns:
            Union[tensorrt_llm.llmapi.RequestOutput, List[tensorrt_llm.llmapi.RequestOutput]]: The output data of the completion request to the LLM.
        """
        unbatched = not isinstance(inputs, list)
        if not unbatched:
            if isinstance(inputs[0], int):
                unbatched = True

        if unbatched:
            inputs = [inputs]

        inputs = [prompt_inputs(i) for i in inputs]

        def _item_at(maybe_batched: Union[Any, Sequence[Any]], pos: int) -> Any:
            if isinstance(maybe_batched, list):
                return maybe_batched[pos]
            else:
                return maybe_batched

        futures = []
        for i, request_inputs in enumerate(inputs):
            future = self.generate_async(
                request_inputs,
                sampling_params=_item_at(sampling_params, i),
                lora_request=_item_at(lora_request, i),
                prompt_adapter_request=_item_at(prompt_adapter_request, i),
                kv_cache_retention_config=_item_at(kv_cache_retention_config,
                                                   i),
                disaggregated_params=_item_at(disaggregated_params, i),
                streaming=False)
            futures.append(future)

        for future in tqdm(futures,
                           desc="Processed requests",
                           dynamic_ncols=True,
                           disable=not use_tqdm):
            future.result()

        if unbatched:
            futures = futures[0]

        return futures

    @nvtx_range_debug("LLM.generate_async", color="green", category="LLM")
    def generate_async(
        self,
        inputs: PromptInputs,
        sampling_params: Optional[SamplingParams] = None,
        lora_request: Optional[LoRARequest] = None,
        prompt_adapter_request: Optional[PromptAdapterRequest] = None,
        streaming: bool = False,
        kv_cache_retention_config: Optional[KvCacheRetentionConfig] = None,
        disaggregated_params: Optional[DisaggregatedParams] = None,
        _postproc_params: Optional[PostprocParams] = None,
    ) -> RequestOutput:
        """Generate output for the given prompt in the asynchronous mode.
        Asynchronous generation accepts single prompt only.

        Args:
            inputs (tensorrt_llm.inputs.data.PromptInputs): The prompt text or token ids; it must be single prompt.
            sampling_params (tensorrt_llm.sampling_params.SamplingParams, optional): The sampling params for the generation. Defaults to None.
                A default one will be used if not provided.
            lora_request (tensorrt_llm.executor.request.LoRARequest, optional): LoRA request to use for generation, if any. Defaults to None.
            prompt_adapter_request (tensorrt_llm.executor.request.PromptAdapterRequest, optional): Prompt Adapter request to use for generation, if any. Defaults to None.
            streaming (bool): Whether to use the streaming mode for the generation. Defaults to False.
            kv_cache_retention_config (tensorrt_llm.bindings.executor.KvCacheRetentionConfig, optional): Configuration for the request's retention in the KV Cache. Defaults to None.
            disaggregated_params (tensorrt_llm.disaggregated_params.DisaggregatedParams, optional): Disaggregated parameters. Defaults to None.

        Returns:
            tensorrt_llm.llmapi.RequestOutput: The output data of the completion request to the LLM.
        """

        # Check if the worker is shutting down
        if self._executor is None or self._executor.is_shutdown():
            raise RuntimeError("LLM is shutting down")

        sampling_params = self._prepare_sampling_params(sampling_params)

        # With pytorch backend, py_executor has logic to handle max_tokens of 1,
        # so set to 1 to avoid allocating unnecessary KV cache blocks for single request
        # TODO: Also support for trt backend
        is_ctx_only = disaggregated_params is not None and disaggregated_params.request_type == "context_only"
        is_gen_only = disaggregated_params is not None and disaggregated_params.request_type == "generation_only"
        if is_ctx_only and not self._on_trt_backend:
            sampling_params.max_tokens = 1

        inputs = prompt_inputs(inputs)

        if not inputs.get("prompt") and inputs.get(
                "prompt_token_ids") and inputs.get(
                    "multi_modal_data") and not isinstance(
                        self.input_processor, DefaultInputProcessor):
            # VLMs need to process/tokenize the prompt in their own way
            prompt = self.tokenizer.decode(inputs['prompt_token_ids'])
            inputs = TextPrompt(
                prompt=prompt,
                multi_modal_data=inputs.get("multi_modal_data"),
                mm_processor_kwargs=inputs.get("mm_processor_kwargs"))
            if sampling_params.add_special_tokens:
                logger.debug(
                    "Setting add_special_tokens to False because prompt_token_ids were provided to generate. VLMs will re-encode the prompt."
                )
                sampling_params.add_special_tokens = False

        query_token_ids = None
        multimodal_params = None

        if "prompt_token_ids" in inputs:
            # TODO: if specify prompt_token_ids, the mm hashing is not supported yet
            prompt_token_ids = inputs['prompt_token_ids']
            prompt = None
            query_token_ids = inputs.get("query_token_ids", None)
        elif "prompt" in inputs:
            if 'multi_modal_data' in inputs:
                # TODO: The current design uses a wrapper for existing input processor (input_processor_with_hash)
                # to handle/add multimodal hashes, positions, and lengths. Now we only support image modality.
                # In the future, we should refactor this to:
                # 1. Extend support for more modalities and models
                # 2. Decouple input processor into distinct phases (preprocessor (all preprocessing logics), vision model (fuse in model fwd), etc.
                input_processor_with_hash = create_input_processor_with_hash(
                    self.input_processor)
                with nvtx_range_debug("input_processor_with_hash"):
                    prompt_token_ids, extra_processed_inputs = input_processor_with_hash(
                        inputs, sampling_params)
            else:
                with nvtx_range_debug("input_processor"):
                    prompt_token_ids, extra_processed_inputs = self.input_processor(
                        inputs, sampling_params)
            prompt = inputs['prompt']
            if extra_processed_inputs is not None:
                query_token_ids = extra_processed_inputs.get('query_token_ids')
                # Create unified MultimodalParams
                multimodal_params = MultimodalParams(
                    multimodal_input=extra_processed_inputs.get(
                        'multimodal_input'),
                    multimodal_data=extra_processed_inputs.get(
                        'multimodal_data'))
                # Only pass it if it has content
                if not multimodal_params.has_content():
                    multimodal_params = None
        else:
            raise TypeError(
                f"The inputs must be type str or list of int, but got {type(inputs)}"
            )

        self._check_arguments(
            len(prompt_token_ids),
            len(query_token_ids) if query_token_ids is not None else 0,
            sampling_params,
            is_gen_only=is_gen_only)
        if _postproc_params:
            _postproc_params.postproc_args.num_prompt_tokens = len(
                prompt_token_ids)
        result = self._executor.generate_async(
            prompt_token_ids,
            query_token_ids=query_token_ids,
            sampling_params=sampling_params,
            lora_request=lora_request,
            prompt_adapter_request=prompt_adapter_request,
            streaming=streaming,
            kv_cache_retention_config=kv_cache_retention_config,
            disaggregated_params=disaggregated_params,
            postproc_params=_postproc_params,
            multimodal_params=multimodal_params,
        )

        return RequestOutput._from_generation_result(result, prompt,
                                                     self.tokenizer)

    def get_stats(self, timeout: Optional[float] = 2) -> List[dict]:
        '''Get iteration statistics from the runtime.
        To collect statistics, call this function after prompts have been submitted with LLM().generate().

        Args:
            timeout (float, optional): Max wait time in seconds when retrieving stats from queue. Defaults to 2.

        Returns:
            List[dict]: A list of runtime stats as dict.
                e.g., ['{"cpuMemUsage": ..., "iter": 0, ...}', '{"cpuMemUsage": ..., "iter": 1, ...}']
        '''
        return self._executor.get_stats(timeout=timeout)

    def get_stats_async(self, timeout: Optional[float] = 2) -> IterationResult:
        '''Get iteration statistics from the runtime.
        To collect statistics, you can call this function in an async coroutine or the /metrics endpoint (if you're using trtllm-serve)
        after prompts have been submitted.

        Args:
            timeout (float, optional): Max wait time in seconds when retrieving stats from queue. Defaults to 2.

        Returns:
            tensorrt_llm.executor.result.IterationResult: An async iterable object containing runtime stats.
        '''
        return self._executor.aget_stats(timeout=timeout)

    def get_kv_cache_events(self, timeout: Optional[float] = 2) -> List[dict]:
        '''Get iteration KV events from the runtime.

        KV events are used to track changes and operations within the KV Cache. Types of events:
            - KVCacheCreatedData: Indicates the creation of cache blocks.
            - KVCacheStoredData: Represents a sequence of stored blocks.
            - KVCacheRemovedData: Contains the hashes of blocks that are being removed from the cache.
            - KVCacheUpdatedData: Captures updates to existing cache blocks.

        To enable KV events:
            - set `event_buffer_max_size` to a positive integer in the `KvCacheConfig`.
            - set `enable_block_reuse` to True in the `KvCacheConfig`.

        Args:
            timeout (float, optional): Max wait time in seconds when retrieving events from queue. Defaults to 2.

        Returns:
            List[dict]: A list of runtime events as dict.
        '''
        return self._executor.get_kv_events(timeout=timeout)

    def get_kv_cache_events_async(self,
                                  timeout: Optional[float] = 2
                                  ) -> IterationResult:
        '''Get iteration KV events from the runtime.

        KV events are used to track changes and operations within the KV Cache. Types of events:
            - KVCacheCreatedData: Indicates the creation of cache blocks.
            - KVCacheStoredData: Represents a sequence of stored blocks.
            - KVCacheRemovedData: Contains the hashes of blocks that are being removed from the cache.
            - KVCacheUpdatedData: Captures updates to existing cache blocks.

        To enable KV events:
            - set `event_buffer_max_size` to a positive integer in the `KvCacheConfig`.
            - set `enable_block_reuse` to True in the `KvCacheConfig`.

        Args:
            timeout (float, optional): Max wait time in seconds when retrieving events from queue. . Defaults to 2.

        Returns:
            tensorrt_llm.executor.result.IterationResult: An async iterable object containing runtime events.
        '''
        return self._executor.aget_kv_events(timeout=timeout)

    def _prepare_sampling_params(
            self,
            sampling_params: Optional[SamplingParams] = None) -> SamplingParams:
        if sampling_params is None:
            if self.tokenizer is None:
                raise ValueError(
                    "tokenizer is required to initialize a default sampling_params, or you can explicitly specify a sampling_params"
                )
            sampling_params = SamplingParams(end_id=self.tokenizer.eos_token_id,
                                             pad_id=self.tokenizer.pad_token_id)
        elif isinstance(sampling_params, SamplingParams):
            if sampling_params.end_id is None:
                if self.tokenizer is None:
                    raise ValueError(
                        "tokenizer is required to reset end_id if it is None, or you can explicitly specify the end_id for sampling_params"
                    )
                sampling_params._setup(self.tokenizer)
        else:
            raise TypeError(
                f"The sampling_params must be type SamplingParams or None, but got {type(sampling_params)}"
            )

        # auto enabled context and/or generation logits flags, as they are required by logprob computation for TRT backend.
        if self.args.backend not in ["pytorch", "_autodeploy"]:
            if sampling_params.prompt_logprobs and not sampling_params.return_context_logits:
                sampling_params.return_context_logits = True
                sampling_params._context_logits_auto_enabled = True
            if sampling_params.logprobs and not sampling_params.return_generation_logits:
                sampling_params.return_generation_logits = True
                sampling_params._generation_logits_auto_enabled = True

        if sampling_params._stream_interval is None:
            sampling_params._stream_interval = getattr(self.args,
                                                       "stream_interval", 1)

        return sampling_params

    def _check_arguments(self, prompt_len: int, query_len: int,
                         sampling_params: SamplingParams,
                         is_gen_only: bool) -> None:

        if self.args.backend in ["pytorch", "_autodeploy"]:
            # TODO: remove these checks after PyTorch backend
            # fully support TopK prompt and generation logprobs.
            if sampling_params.prompt_logprobs:
                raise ValueError(
                    f"`prompt_logprobs` in sampling_params is not supported in the PyTorch backend yet. Received `prompt_logprobs={sampling_params.prompt_logprobs}`. Please unset this field."
                )
            if sampling_params.logprobs and sampling_params.logprobs > 1:
                raise ValueError(
                    f"PyTorch backend currently only supports `logprobs=1`. Received `logprobs={sampling_params.logprobs}` (Top{sampling_params.logprobs} logprobs). Please set `logprobs=1` in `sampling_params` instead."
                )
            return

        build_config = self.args.build_config

        built_enging_cfg_file = Path(self.args.model) / 'config.json'
        with open(built_enging_cfg_file) as f:
            built_enging_cfg = json.load(f)
        max_seq_len = built_enging_cfg['build_config'][
            'max_seq_len'] if 'build_config' in built_enging_cfg else build_config.max_seq_len
        # TODO: Remove this check and left the request verification to cpp runtime

        if (not self.args.enable_chunked_prefill) and (
                prompt_len / self.args.parallel_config.cp_size + query_len +
            (sampling_params.max_tokens or 0) > max_seq_len):
            raise ValueError(
                f"The sum of prompt length ({prompt_len/self.args.parallel_config.cp_size}) and query length ({query_len}) max_tokens ({sampling_params.max_tokens}) should not exceed "
                f"max_seq_len ({build_config.max_seq_len})")

        if sampling_params.use_beam_search and sampling_params.best_of > build_config.max_beam_width:
            if sampling_params.n == sampling_params.best_of:
                raise ValueError(
                    f"sampling_params.n ({sampling_params.n}) cannot exceed max_beam_width ({build_config.max_beam_width}) when use_beam_search is True"
                )
            else:
                raise ValueError(
                    f"sampling_params.best_of ({sampling_params.best_of}) cannot exceed max_beam_width ({build_config.max_beam_width}) when use_beam_search is True"
                )

        max_batch_size = self.args.max_batch_size
        if max_batch_size is None:
            max_batch_size = build_config.max_batch_size
        if not sampling_params.use_beam_search and sampling_params.best_of > max_batch_size:
            if sampling_params.n == sampling_params.best_of:
                raise ValueError(
                    f"sampling_params.n ({sampling_params.n}) cannot exceed max_batch_size ({max_batch_size}) when use_beam_search is False"
                )
            else:
                raise ValueError(
                    f"sampling_params.best_of ({sampling_params.best_of}) cannot exceed max_batch_size ({max_batch_size}) when use_beam_search is False"
                )

        if sampling_params.prompt_logprobs and not build_config.gather_context_logits:
            raise ValueError(
                f"`sampling_params's prompt_logprobs={sampling_params.prompt_logprobs}` requires `gather_context_logits=True` "
                f"in the `BuildConfig` when constructing the LLM. "
                f"Example: LLM(..., build_config=BuildConfig(gather_context_logits=True))."
            )

        if sampling_params.logprobs and not self.args.gather_generation_logits:
            raise ValueError(
                f"`sampling_params.logprobs={sampling_params.logprobs}` requires `gather_generation_logits=True` "
                f"to be passed explicitly to the `LLM()` constructor.")

    def _build_model(self):
        model_loader = CachedModelLoader(self.args,
                                         mpi_session=self.mpi_session,
                                         workspace=self._workspace,
                                         llm_build_stats=weakref.proxy(
                                             self.llm_build_stats))
        self._engine_dir, self._hf_model_dir = model_loader()

    @property
    def _on_trt_backend(self) -> bool:
        return isinstance(self.args, TrtLlmArgs)

    def _try_load_tokenizer(self) -> Optional[TokenizerBase]:
        if self.args.skip_tokenizer_init:
            return None

        if self.args.tokenizer is not None:
            assert isinstance(self.args.tokenizer, TokenizerBase)
            return self.args.tokenizer

        if self.runtime_context is not None:
            return self.runtime_context.tokenizer

        # TODO smor- need to refine what is the desired behavior if lora is enabled
        # in terms of the tokenizer initialization process
        if hasattr(self.args, "backend") and self.args.backend in [
                "pytorch", "_autodeploy"
        ] and self.args.lora_config is not None:
            num_lora_dirs = len(self.args.lora_config.lora_dir)
            if num_lora_dirs == 1:
                tokenizer_path = self.args.lora_config.lora_dir[0]
                try:
                    tokenizer = ModelLoader.load_hf_tokenizer(
                        tokenizer_path,
                        trust_remote_code=self.args.trust_remote_code,
                        use_fast=self.args.tokenizer_mode != 'slow')
                    if tokenizer is None:
                        tokenizer_path = self.args.model
                    else:
                        return tokenizer
                except Exception:
                    tokenizer_path = self.args.model
            else:
                tokenizer_path = self.args.model
        else:
            tokenizer_path = self.args.model
        return ModelLoader.load_hf_tokenizer(
            tokenizer_path,
            trust_remote_code=self.args.trust_remote_code,
            use_fast=self.args.tokenizer_mode != 'slow')

    @property
    def tokenizer(self) -> Optional[TokenizerBase]:
        if hasattr(self, "input_processor"):
            if hasattr(self.input_processor, "tokenizer"):
                return self.input_processor.tokenizer
        return self._tokenizer

    @tokenizer.setter
    def tokenizer(self, tokenizer: TokenizerBase):
        self._tokenizer = tokenizer

    def shutdown(self) -> None:
        if hasattr(self, "_executor") and self._executor is not None:
            self._executor.shutdown()
            self._executor = None

        if hasattr(self, 'mpi_session') and self.mpi_session is not None:
            self.mpi_session.shutdown()
            self.mpi_session = None

    @staticmethod
    def _shutdown_wrapper(self_ref):
        # Retrieve the instance if it still exists
        instance = self_ref()
        if instance is not None:
            instance.shutdown()

    def __enter__(self):
        return self

    def __exit__(self, exc_type, exc_value, traceback) -> bool:
        del exc_value, traceback
        self.shutdown()
        return False  # propagate exceptions

    def __getstate__(self):
        raise RuntimeError("LLM object can not be pickled.")

    def __del__(self):
        self.shutdown()


@append_docstring(TRT_LLM_DOCSTRING)
class _TrtLLM(BaseLLM):
    """LLM class is the main class for running a LLM model using TensorRT-LLM backend.

    Parameters:
"""

    def __init__(self,
                 model: Union[str, Path],
                 tokenizer: Optional[Union[str, Path, TokenizerBase,
                                           PreTrainedTokenizerBase]] = None,
                 tokenizer_mode: Literal['auto', 'slow'] = 'auto',
                 skip_tokenizer_init: bool = False,
                 trust_remote_code: bool = False,
                 tensor_parallel_size: int = 1,
                 dtype: str = "auto",
                 revision: Optional[str] = None,
                 tokenizer_revision: Optional[str] = None,
                 **kwargs: Any) -> None:
        # TODO: deprecate backend in LLM kwargs

        super().__init__(model, tokenizer, tokenizer_mode, skip_tokenizer_init,
                         trust_remote_code, tensor_parallel_size, dtype,
                         revision, tokenizer_revision, **kwargs)

    @property
    def workspace(self) -> Path:
        return Path(self._workspace.name) if self._on_trt_backend else None

    def save(self, engine_dir: str) -> None:
        """Save the built engine to the given path.

        Args:
            engine_dir (str): The path to save the engine.
        """
        logger.info(f"Save model to {engine_dir}")
        if self._engine_dir is None:
            raise RuntimeError("The engine is not built yet.")

        if self._engine_dir.absolute() == os.path.abspath(engine_dir):
            return

        if not self.mpi_session or not self.mpi_session.is_comm_session():
            shutil.copytree(self._engine_dir, engine_dir, dirs_exist_ok=True)
        else:
            # NFS is fragile, so we copy files one by one
            target_engine_dir = Path(engine_dir)
            target_engine_dir.mkdir(parents=True, exist_ok=True)
            # copy files one by one
            for file in self._engine_dir.iterdir():
                print_colored_debug(
                    f"Copying {file} to {target_engine_dir / file.name}\n")
                shutil.copy(file, target_engine_dir / file.name)

    def _build_model(self):
        super()._build_model()
        # update the model_dir to a local dir for the runtime, such as tokenizer loading.
        if self._engine_dir is not None:
            self.args.model = self._engine_dir

        # Tokenizer loading should be after calling model_loader(), since model_loader() may download the model from HF hub.
        # It should also be before bindings ExecutorConfig, which may depend on tokenizer info.
        self._tokenizer = self._try_load_tokenizer()

        # Multimodal special handling:
        # 1. Default load_tokenizer may fail because MM has different tokenizer configuration. Hence we initialize it inside input processor
        # 2. May need to modify model weights for MM (e.g., resize vocab embedding). We must do such operation via input processor's __init__
        self.input_processor = create_input_processor(self._hf_model_dir,
                                                      self.tokenizer)
        self.tokenizer = self.input_processor.tokenizer

        max_batch_size = self.args.max_batch_size
        max_num_tokens = self.args.max_num_tokens
        max_seq_len = self.args.max_seq_len

        build_config = self.args.build_config

        max_batch_size = max_batch_size or build_config.max_batch_size
        max_num_tokens = max_num_tokens or build_config.max_num_tokens
        max_seq_len = max_seq_len or build_config.max_seq_len

        self._executor_config = tllm.ExecutorConfig(
            max_beam_width=self.args.max_beam_width,
            scheduler_config=PybindMirror.maybe_to_pybind(
                self.args.scheduler_config),
            batching_type=PybindMirror.maybe_to_pybind(self.args.batching_type)
            or tllm.BatchingType.INFLIGHT,
            max_batch_size=max_batch_size,
            max_num_tokens=max_num_tokens,
            gather_generation_logits=self.args.gather_generation_logits)

        # also set executor_config.max_seq_len in TRT workflow, to deduce default max_tokens
        if max_seq_len is not None:
            self._executor_config.max_seq_len = max_seq_len
        else:
            engine_config = EngineConfig.from_json_file(self._engine_dir /
                                                        "config.json")
            self._executor_config.max_seq_len = engine_config.build_config.max_seq_len

        if self.args.kv_cache_config is not None:
            self._executor_config.kv_cache_config = PybindMirror.maybe_to_pybind(
                self.args.kv_cache_config)
        if os.getenv("FORCE_DETERMINISTIC", "0") == "1":
            # Disable KV cache reuse for deterministic mode
            self._executor_config.kv_cache_config.enable_block_reuse = False
            self._executor_config.kv_cache_config.enable_partial_reuse = False
        if self.args.peft_cache_config is not None:
            self._executor_config.peft_cache_config = PybindMirror.maybe_to_pybind(
                self.args.peft_cache_config)
        elif self.args.build_config.plugin_config.lora_plugin:
            engine_config = EngineConfig.from_json_file(self._engine_dir /
                                                        "config.json")
            lora_config = engine_config.build_config.lora_config
            max_lora_rank = lora_config.max_lora_rank
            num_lora_modules = engine_config.pretrained_config.num_hidden_layers * \
                len(lora_config.lora_target_modules + lora_config.missing_qkv_modules)
            self._executor_config.peft_cache_config = tllm.PeftCacheConfig(
                num_device_module_layer=max_lora_rank * num_lora_modules *
                self.args.max_loras,
                num_host_module_layer=max_lora_rank * num_lora_modules *
                self.args.max_cpu_loras,
            )
        if self.args.decoding_config is not None:
            self._executor_config.decoding_config = self.args.decoding_config
        if self.args.guided_decoding_backend == 'xgrammar':
            self._executor_config.guided_decoding_config = tllm.GuidedDecodingConfig(
                backend=tllm.GuidedDecodingConfig.GuidedDecodingBackend.
                XGRAMMAR,
                **_xgrammar_tokenizer_info(self.tokenizer))
        elif self.args.guided_decoding_backend is not None:
            raise ValueError(
                f"Unsupported guided decoding backend {self.args.guided_decoding_backend}"
            )

        self._executor_config.normalize_log_probs = self.args.normalize_log_probs
        self._executor_config.enable_chunked_context = self.args.enable_chunked_prefill
        self._executor_config.max_beam_width = self.args.max_beam_width or self.args.build_config.max_beam_width
        if self.args.extended_runtime_perf_knob_config is not None:
            self._executor_config.extended_runtime_perf_knob_config = PybindMirror.maybe_to_pybind(
                self.args.extended_runtime_perf_knob_config)
        if self.args.cache_transceiver_config is not None:
            self._executor_config.cache_transceiver_config = PybindMirror.maybe_to_pybind(
                self.args.cache_transceiver_config)
        self._executor_config.llm_parallel_config = self.args.parallel_config
        return_logits = (self.args.gather_generation_logits
                         or (self.args.build_config
                             and self.args.build_config.gather_context_logits))

        self._executor = self._executor_cls.create(
            self._engine_dir,
            executor_config=self._executor_config,
            batched_logits_processor=self.args.batched_logits_processor,
            model_world_size=self.args.parallel_config.world_size,
            mpi_session=self.mpi_session,
            reuse_mpi_comm=external_mpi_comm_available(
                self.args.parallel_config.world_size),
            return_logits=return_logits,
            postproc_worker_config=PostprocWorkerConfig(
                num_postprocess_workers=self.args.num_postprocess_workers,
                postprocess_tokenizer_dir=self.args.postprocess_tokenizer_dir,
            ),
            is_llm_executor=True,
            lora_config=self.args.lora_config)


@append_docstring(TORCH_LLM_DOCSTRING)
class _TorchLLM(BaseLLM):
    """LLM class is the main class for running a LLM model using PyTorch backend.

    Parameters:
"""

    def __init__(self,
                 model: Union[str, Path],
                 tokenizer: Optional[Union[str, Path, TokenizerBase,
                                           PreTrainedTokenizerBase]] = None,
                 tokenizer_mode: Literal['auto', 'slow'] = 'auto',
                 skip_tokenizer_init: bool = False,
                 trust_remote_code: bool = False,
                 tensor_parallel_size: int = 1,
                 dtype: str = "auto",
                 revision: Optional[str] = None,
                 tokenizer_revision: Optional[str] = None,
                 **kwargs: Any) -> None:

        # TODO: deprecate backend in LLM kwargs
        backend = kwargs.pop("backend", "pytorch")

        # Validate that users don't pass TrtLlmArgs-specific arguments
        self._validate_args_for_torch_backend(kwargs)

        super().__init__(model,
                         tokenizer,
                         tokenizer_mode,
                         skip_tokenizer_init,
                         trust_remote_code,
                         tensor_parallel_size,
                         dtype,
                         revision,
                         tokenizer_revision,
                         backend=backend,
                         **kwargs)

    def _build_model(self):
        super()._build_model()
        assert self._engine_dir is None

        # Tokenizer loading should be after calling model_loader(), since model_loader() may download the model from HF hub.
        # It should also be before bindings ExecutorConfig, which may depend on tokenizer info.
        self._tokenizer = self._try_load_tokenizer()

        # Multimodal special handling:
        # 1. Default load_tokenizer may fail because MM has different tokenizer configuration. Hence we initialize it inside input processor
        # 2. May need to modify model weights for MM (e.g., resize vocab embedding). We must do such operation via input processor's __init__
        self.input_processor = create_input_processor(self._hf_model_dir,
                                                      self.tokenizer)
        self.tokenizer = self.input_processor.tokenizer

<<<<<<< HEAD
=======
        max_batch_size = self.args.max_batch_size
        max_num_tokens = self.args.max_num_tokens
        max_seq_len = self.args.max_seq_len

        self._executor_config = tllm.ExecutorConfig(
            max_beam_width=self.args.max_beam_width,
            scheduler_config=PybindMirror.maybe_to_pybind(
                self.args.scheduler_config),
            batching_type=PybindMirror.maybe_to_pybind(self.args.batching_type)
            or tllm.BatchingType.INFLIGHT,
            max_batch_size=max_batch_size,
            max_num_tokens=max_num_tokens,
            gather_generation_logits=self.args.gather_generation_logits)

        if self.args.kv_cache_config is not None:
            self._executor_config.kv_cache_config = PybindMirror.maybe_to_pybind(
                self.args.kv_cache_config)
        if os.getenv("FORCE_DETERMINISTIC", "0") == "1":
            # Disable KV cache reuse for deterministic mode
            self._executor_config.kv_cache_config.enable_block_reuse = False
            self._executor_config.kv_cache_config.enable_partial_reuse = False
        if self.args.peft_cache_config is not None:
            self._executor_config.peft_cache_config = PybindMirror.maybe_to_pybind(
                self.args.peft_cache_config)
        if self.args.decoding_config is not None:
            self._executor_config.decoding_config = self.args.decoding_config
        if self.args.guided_decoding_backend == 'xgrammar':
            self._executor_config.guided_decoding_config = tllm.GuidedDecodingConfig(
                backend=tllm.GuidedDecodingConfig.GuidedDecodingBackend.
                XGRAMMAR,
                **_xgrammar_tokenizer_info(self.tokenizer))
        elif self.args.guided_decoding_backend == 'llguidance':
            self._executor_config.guided_decoding_config = tllm.GuidedDecodingConfig(
                backend=tllm.GuidedDecodingConfig.GuidedDecodingBackend.
                LLGUIDANCE,
                **_llguidance_tokenizer_info(self.tokenizer))
        elif self.args.guided_decoding_backend is not None:
            raise ValueError(
                f"Unsupported guided decoding backend {self.args.guided_decoding_backend}"
            )

        self._executor_config.normalize_log_probs = self.args.normalize_log_probs
        self._executor_config.enable_chunked_context = self.args.enable_chunked_prefill
        self._executor_config.max_beam_width = self.args.max_beam_width
        if self.args.cache_transceiver_config is not None:
            self._executor_config.cache_transceiver_config = PybindMirror.maybe_to_pybind(
                self.args.cache_transceiver_config)
        from tensorrt_llm._torch.pyexecutor.config import update_executor_config
        update_executor_config(
            self._executor_config,
            backend=self.args.backend,
            pytorch_backend_config=self.args.get_pytorch_backend_config()
            if self.args.backend in ["pytorch", "_autodeploy"] else None,
            mapping=self.args.parallel_config.to_mapping(),
            speculative_config=self.args.speculative_config,
            hf_model_dir=self._hf_model_dir,
            max_input_len=self.args.max_input_len,
            max_seq_len=max_seq_len,
            checkpoint_format=None if self.args.backend == "_autodeploy" else
            self.args.checkpoint_format,
            checkpoint_loader=None if self.args.backend == "_autodeploy" else
            self.args.checkpoint_loader)

>>>>>>> 375f74ec
        # TODO: revisit gather_context_logits
        return_logits = self.args.gather_generation_logits

        self._executor = self._executor_cls.create(
            engine=None,
            executor_config=None,
            batched_logits_processor=self.args.batched_logits_processor,
            model_world_size=self.args.parallel_config.world_size,
            mpi_session=self.mpi_session,
            reuse_mpi_comm=external_mpi_comm_available(
                self.args.parallel_config.world_size),
            return_logits=return_logits,
            postproc_worker_config=PostprocWorkerConfig(
                num_postprocess_workers=self.args.num_postprocess_workers,
                postprocess_tokenizer_dir=self.args.postprocess_tokenizer_dir,
            ),
            is_llm_executor=True,
            lora_config=self.args.lora_config,
            hf_model_dir=self._hf_model_dir,
            llm_args=self.args)

    def _validate_args_for_torch_backend(self, kwargs: dict) -> None:
        """Validate that users don't pass TrtLlmArgs-specific arguments when using PyTorch backend.
        """
        trtllm_fields = set(TrtLlmArgs.model_fields.keys())
        torchllm_fields = set(TorchLlmArgs.model_fields.keys())

        trtllm_specific_fields = trtllm_fields - torchllm_fields

        # Check if any TrtLlmArgs-specific arguments are passed
        trtllm_specific_args = []
        for key in kwargs:
            if key in trtllm_specific_fields:
                trtllm_specific_args.append(key)

        if trtllm_specific_args:
            raise ValueError(
                f"The following arguments are specific to TensorRT backend and cannot be used with PyTorch backend: {trtllm_specific_args}.\n"
                f"Please use 'from tensorrt_llm._tensorrt_engine import LLM' instead to use the TensorRT backend."
            )


class LLM(_TorchLLM):

    def __init__(self,
                 model: Union[str, Path],
                 tokenizer: Optional[Union[str, Path, TokenizerBase,
                                           PreTrainedTokenizerBase]] = None,
                 tokenizer_mode: Literal['auto', 'slow'] = 'auto',
                 skip_tokenizer_init: bool = False,
                 trust_remote_code: bool = False,
                 tensor_parallel_size: int = 1,
                 dtype: str = "auto",
                 revision: Optional[str] = None,
                 tokenizer_revision: Optional[str] = None,
                 **kwargs: Any) -> None:
        super().__init__(model, tokenizer, tokenizer_mode, skip_tokenizer_init,
                         trust_remote_code, tensor_parallel_size, dtype,
                         revision, tokenizer_revision, **kwargs)


_LLM_REPR = "TorchLLM"

# sphinx will ignore the LLM's docstring if it is not explicitly set
LLM.__doc__ = \
    f"""LLM class is the main class for running a LLM model.

    This class is an alias of {_LLM_REPR}.

    Parameters:
""" + TORCH_LLM_DOCSTRING<|MERGE_RESOLUTION|>--- conflicted
+++ resolved
@@ -36,7 +36,8 @@
 from .llm_utils import (CachedModelLoader, KvCacheRetentionConfig,
                         LlmBuildStats, ModelLoader, _ModelRuntimeContext)
 from .mpi_session import MpiPoolSession, external_mpi_comm_available
-from .tokenizer import TokenizerBase, _xgrammar_tokenizer_info
+from .tokenizer import (TokenizerBase, _llguidance_tokenizer_info,
+                        _xgrammar_tokenizer_info)
 # TODO[chunweiy]: move the following symbols back to utils scope, and remove the following import
 from .utils import (append_docstring, exception_handler, get_device_count,
                     print_colored_debug)
@@ -907,8 +908,6 @@
                                                       self.tokenizer)
         self.tokenizer = self.input_processor.tokenizer
 
-<<<<<<< HEAD
-=======
         max_batch_size = self.args.max_batch_size
         max_num_tokens = self.args.max_num_tokens
         max_seq_len = self.args.max_seq_len
@@ -972,7 +971,6 @@
             checkpoint_loader=None if self.args.backend == "_autodeploy" else
             self.args.checkpoint_loader)
 
->>>>>>> 375f74ec
         # TODO: revisit gather_context_logits
         return_logits = self.args.gather_generation_logits
 
