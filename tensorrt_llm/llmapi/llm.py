import atexit
import json
import os
import shutil
import socket
import tempfile
import time
import weakref
from pathlib import Path
from typing import Any, List, Literal, Optional, Sequence, Union

from tqdm import tqdm
from transformers import PreTrainedTokenizerBase

from tensorrt_llm.inputs.data import TextPrompt
from tensorrt_llm.inputs.registry import DefaultInputProcessor

from .._utils import nvtx_range_debug
from ..bindings import executor as tllm
from ..builder import EngineConfig
from ..disaggregated_params import DisaggregatedParams
from ..executor import (DetokenizedGenerationResultBase, GenerationExecutor,
                        GenerationResult, IterationResult, LoRARequest,
                        PostprocWorkerConfig, PromptAdapterRequest)
from ..executor.postproc_worker import PostprocParams
from ..executor.utils import (create_mpi_comm_session,
                              get_spawn_proxy_process_env)
from ..inputs import (PromptInputs, create_input_processor,
                      create_input_processor_with_hash, prompt_inputs)
from ..logger import logger
from ..sampling_params import SamplingParams
from .llm_args import (TORCH_LLMARGS_EXPLICIT_DOCSTRING,
                       TRT_LLMARGS_EXPLICIT_DOCSTRING, PybindMirror,
                       TorchLlmArgs, TrtLlmArgs, _AutoDeployLlmArgs)
from .llm_utils import (CachedModelLoader, KvCacheRetentionConfig,
                        LlmBuildStats, ModelLoader, _ModelRuntimeContext)
from .mpi_session import MpiPoolSession, external_mpi_comm_available
from .tokenizer import TokenizerBase, _xgrammar_tokenizer_info
# TODO[chunweiy]: move the following symbols back to utils scope, and remove the following import
from .utils import (append_docstring, exception_handler, get_device_count,
                    print_colored_debug)


class RequestOutput(DetokenizedGenerationResultBase, GenerationResult):
    """The output data of a completion request to the LLM.

    Attributes:
        request_id (int): The unique ID of the request.
        prompt (str, optional): The prompt string of the request.
        prompt_token_ids (List[int]): The token ids of the prompt.
        outputs (List[CompletionOutput]): The output sequences of the request.
        context_logits (torch.Tensor, optional): The logits on the prompt token ids.
        finished (bool): Whether the whole request is finished.
    """

    def __init__(self) -> None:
        raise RuntimeError(
            f"{self.__class__.__name__} is designed to be instantiated using {self.__class__.__name__}._from_generation_result by GenerationExecutor. "
            f"Users are not expected to create {self.__class__.__name__} directly."
        )

    @classmethod
    def _from_generation_result(
            cls,
            generation_result: GenerationResult,
            prompt: Optional[str] = None,
            tokenizer: Optional[TokenizerBase] = None) -> 'RequestOutput':
        inst = cls.__new__(cls)
        inst.__dict__.update(generation_result.__dict__)
        inst.tokenizer = tokenizer
        inst._streaming = generation_result._streaming
        inst._prompt = prompt
        return inst

    @property
    def prompt(self) -> Optional[str]:
        return self._prompt

    def _repr_fields(self):
        return [
            "request_id", "prompt", "prompt_token_ids", "outputs", "finished"
        ]


TRT_LLM_DOCSTRING = TRT_LLMARGS_EXPLICIT_DOCSTRING + """

    Attributes:
        tokenizer (tensorrt_llm.llmapi.tokenizer.TokenizerBase, optional): The tokenizer loaded by LLM instance, if any.
        workspace (pathlib.Path): The directory to store intermediate files.
        llm_id (str): The unique ID of the LLM instance.
"""

TORCH_LLM_DOCSTRING = TORCH_LLMARGS_EXPLICIT_DOCSTRING + """

    Attributes:
        tokenizer (tensorrt_llm.llmapi.tokenizer.TokenizerBase, optional): The tokenizer loaded by LLM instance, if any.
        llm_id (str): The unique ID of the LLM instance.
"""


class BaseLLM:
    """
    The base class for all LLM classes.
    """

    def __init__(self,
                 model: Union[str, Path],
                 tokenizer: Optional[Union[str, Path, TokenizerBase,
                                           PreTrainedTokenizerBase]] = None,
                 tokenizer_mode: Literal['auto', 'slow'] = 'auto',
                 skip_tokenizer_init: bool = False,
                 trust_remote_code: bool = False,
                 tensor_parallel_size: int = 1,
                 dtype: str = "auto",
                 revision: Optional[str] = None,
                 tokenizer_revision: Optional[str] = None,
                 **kwargs: Any) -> None:

        self._executor_cls = kwargs.pop("executor_cls", GenerationExecutor)
        self._llm_id = None

        try:
            backend = kwargs.get('backend', None)
            if backend == 'pytorch':
                llm_args_cls = TorchLlmArgs
            elif backend == '_autodeploy':
                llm_args_cls = _AutoDeployLlmArgs
            else:
                llm_args_cls = TrtLlmArgs

            # check the kwargs and raise ValueError directly
            valid_keys = set(
                list(llm_args_cls.model_fields.keys()) +
                ['_mpi_session', 'backend'])
            for key in kwargs:
                if key not in valid_keys:
                    raise ValueError(
                        f"{self.__class__.__name__} got invalid argument: {key}"
                    )

            self.args = llm_args_cls.from_kwargs(
                model=model,
                tokenizer=tokenizer,
                tokenizer_mode=tokenizer_mode,
                skip_tokenizer_init=skip_tokenizer_init,
                trust_remote_code=trust_remote_code,
                tensor_parallel_size=tensor_parallel_size,
                dtype=dtype,
                revision=revision,
                tokenizer_revision=tokenizer_revision,
                **kwargs)

        except Exception as e:
            logger.error(
                f"Failed to parse the arguments for the LLM constructor: {e}")
            raise e

        print_colored_debug(f"LLM.args.mpi_session: {self.args.mpi_session}\n",
                            "yellow")
        self.mpi_session = self.args.mpi_session

        if self.args.parallel_config.is_multi_gpu:
            if get_device_count(
            ) < self.args.parallel_config.world_size_per_node:
                raise RuntimeError(
                    f"Only {get_device_count()} GPUs are available, but {self.args.parallel_config.world_size} are required."
                )

            logger.info(
                f'start MpiSession with {self.args.parallel_config.world_size} workers'
            )
            if not self.mpi_session:
                mpi_process_pre_spawned: bool = get_spawn_proxy_process_env()
                if not mpi_process_pre_spawned:
                    print_colored_debug(f"LLM create MpiPoolSession\n",
                                        "yellow")
                    self.mpi_session = MpiPoolSession(
                        n_workers=self.args.parallel_config.world_size)
                else:
                    print_colored_debug(f"LLM create MpiCommSession\n",
                                        "yellow")
                    self.mpi_session = create_mpi_comm_session(
                        self.args.parallel_config.world_size)

        try:
            # Due to the Executor can only accept a engine path, we need to save the engine to a directory
            self._engine_dir: Optional[Path] = None
            self._executor: Optional[GenerationExecutor] = None
            if self._on_trt_backend:
                self._workspace = tempfile.TemporaryDirectory(
                    suffix="-llm-workspace", dir=self.args.workspace)
            else:
                self._workspace = None

            self._hf_model_dir: Optional[Path] = None

            self.runtime_context: Optional[_ModelRuntimeContext] = None
            self.llm_build_stats = LlmBuildStats()

            self._build_model()

        except Exception:
            if self.mpi_session is not None:
                self.mpi_session.shutdown()
            raise

        exception_handler.register(self, 'shutdown')
        atexit.register(LLM._shutdown_wrapper, weakref.ref(self))

    @property
    def llm_id(self) -> str:
        if self._llm_id is None:
            hostname = socket.gethostname()
            pid = os.getpid()
            timestamp = int(time.time() * 1000)
            self._llm_id = f"{hostname}-{pid}-{timestamp}"

        return self._llm_id

    def generate(
        self,
        inputs: Union[PromptInputs, Sequence[PromptInputs]],
        sampling_params: Optional[Union[SamplingParams,
                                        List[SamplingParams]]] = None,
        use_tqdm: bool = True,
        lora_request: Optional[Union[LoRARequest,
                                     Sequence[LoRARequest]]] = None,
        prompt_adapter_request: Optional[Union[
            PromptAdapterRequest, Sequence[PromptAdapterRequest]]] = None,
        kv_cache_retention_config: Optional[Union[
            KvCacheRetentionConfig, Sequence[KvCacheRetentionConfig]]] = None,
        disaggregated_params: Optional[Union[
            DisaggregatedParams, Sequence[DisaggregatedParams]]] = None,
    ) -> Union[RequestOutput, List[RequestOutput]]:
        """Generate output for the given prompts in the synchronous mode.
        Synchronous generation accepts either single prompt or batched prompts.

        Args:
            inputs (tensorrt_llm.inputs.data.PromptInputs, Sequence[tensorrt_llm.inputs.data.PromptInputs]): The prompt text or token ids.
                It can be single prompt or batched prompts.
            sampling_params (tensorrt_llm.sampling_params.SamplingParams, List[tensorrt_llm.sampling_params.SamplingParams], optional): The sampling params for the generation. Defaults to None.
                A default one will be used if not provided.
            use_tqdm (bool): Whether to use tqdm to display the progress bar. Defaults to True.
            lora_request (tensorrt_llm.executor.request.LoRARequest, Sequence[tensorrt_llm.executor.request.LoRARequest], optional):
                LoRA request to use for generation, if any. Defaults to None.
            prompt_adapter_request (tensorrt_llm.executor.request.PromptAdapterRequest, Sequence[tensorrt_llm.executor.request.PromptAdapterRequest], optional):
                Prompt Adapter request to use for generation, if any. Defaults to None.
            kv_cache_retention_config (tensorrt_llm.bindings.executor.KvCacheRetentionConfig, Sequence[tensorrt_llm.bindings.executor.KvCacheRetentionConfig], optional):
                Configuration for the request's retention in the KV Cache. Defaults to None.
            disaggregated_params (tensorrt_llm.disaggregated_params.DisaggregatedParams, Sequence[tensorrt_llm.disaggregated_params.DisaggregatedParams], optional):
                Disaggregated parameters. Defaults to None.
        Returns:
            Union[tensorrt_llm.llmapi.RequestOutput, List[tensorrt_llm.llmapi.RequestOutput]]: The output data of the completion request to the LLM.
        """
        unbatched = not isinstance(inputs, list)
        if not unbatched:
            if isinstance(inputs[0], int):
                unbatched = True

        if unbatched:
            inputs = [inputs]

        inputs = [prompt_inputs(i) for i in inputs]

        def _item_at(maybe_batched: Union[Any, Sequence[Any]], pos: int) -> Any:
            if isinstance(maybe_batched, list):
                return maybe_batched[pos]
            else:
                return maybe_batched

        futures = []
        for i, request_inputs in enumerate(inputs):
            future = self.generate_async(
                request_inputs,
                sampling_params=_item_at(sampling_params, i),
                lora_request=_item_at(lora_request, i),
                prompt_adapter_request=_item_at(prompt_adapter_request, i),
                kv_cache_retention_config=_item_at(kv_cache_retention_config,
                                                   i),
                disaggregated_params=_item_at(disaggregated_params, i),
                streaming=False)
            futures.append(future)

        for future in tqdm(futures,
                           desc="Processed requests",
                           dynamic_ncols=True,
                           disable=not use_tqdm):
            future.result()

        if unbatched:
            futures = futures[0]

        return futures

    @nvtx_range_debug("LLM.generate_async", color="green", category="LLM")
    def generate_async(
        self,
        inputs: PromptInputs,
        sampling_params: Optional[SamplingParams] = None,
        lora_request: Optional[LoRARequest] = None,
        prompt_adapter_request: Optional[PromptAdapterRequest] = None,
        streaming: bool = False,
        kv_cache_retention_config: Optional[KvCacheRetentionConfig] = None,
        disaggregated_params: Optional[DisaggregatedParams] = None,
        _postproc_params: Optional[PostprocParams] = None,
    ) -> RequestOutput:
        """Generate output for the given prompt in the asynchronous mode.
        Asynchronous generation accepts single prompt only.

        Args:
            inputs (tensorrt_llm.inputs.data.PromptInputs): The prompt text or token ids; it must be single prompt.
            sampling_params (tensorrt_llm.sampling_params.SamplingParams, optional): The sampling params for the generation. Defaults to None.
                A default one will be used if not provided.
            lora_request (tensorrt_llm.executor.request.LoRARequest, optional): LoRA request to use for generation, if any. Defaults to None.
            prompt_adapter_request (tensorrt_llm.executor.request.PromptAdapterRequest, optional): Prompt Adapter request to use for generation, if any. Defaults to None.
            streaming (bool): Whether to use the streaming mode for the generation. Defaults to False.
            kv_cache_retention_config (tensorrt_llm.bindings.executor.KvCacheRetentionConfig, optional): Configuration for the request's retention in the KV Cache. Defaults to None.
            disaggregated_params (tensorrt_llm.disaggregated_params.DisaggregatedParams, optional): Disaggregated parameters. Defaults to None.

        Returns:
            tensorrt_llm.llmapi.RequestOutput: The output data of the completion request to the LLM.
        """
        sampling_params = self._prepare_sampling_params(sampling_params)

        # With pytorch backend, py_executor has logic to handle max_tokens of 1,
        # so set to 1 to avoid allocating unnecessary KV cache blocks for single request
        # TODO: Also support for trt backend
        if (disaggregated_params is not None
                and disaggregated_params.request_type == "context_only"
                and not self._on_trt_backend):
            sampling_params.max_tokens = 1

        inputs = prompt_inputs(inputs)

        if not inputs.get("prompt") and inputs.get(
                "prompt_token_ids") and inputs.get(
                    "multi_modal_data") and not isinstance(
                        self.input_processor, DefaultInputProcessor):
            # VLMs need to process/tokenize the prompt in their own way
            prompt = self.tokenizer.decode(inputs['prompt_token_ids'])
            inputs = TextPrompt(
                prompt=prompt,
                multi_modal_data=inputs.get("multi_modal_data"),
                mm_processor_kwargs=inputs.get("mm_processor_kwargs"))
            if sampling_params.add_special_tokens:
                logger.debug(
                    "Setting add_special_tokens to False because prompt_token_ids were provided to generate. VLMs will re-encode the prompt."
                )
                sampling_params.add_special_tokens = False

        query_token_ids = None
        multimodal_input = None
        multimodal_embedding = None
        mrope_config = None
        if "prompt_token_ids" in inputs:
            # TODO: if specify prompt_token_ids, the mm hashing is not supported yet
            prompt_token_ids = inputs['prompt_token_ids']
            prompt = None
            query_token_ids = inputs.get("query_token_ids", None)
        elif "prompt" in inputs:
            if 'multi_modal_data' in inputs:
                # TODO: The current design uses a wrapper for existing input processor (input_processor_with_hash)
                # to handle/add multimodal hashes, positions, and lengths. Now we only support image modality.
                # In the future, we should refactor this to:
                # 1. Extend support for more modalities and models
                # 2. Decouple input processor into distinct phases (preprocessor (all preprocessing logics), vision model (fuse in model fwd), etc.
                input_processor_with_hash = create_input_processor_with_hash(
                    self.input_processor)
                with nvtx_range_debug("input_processor_with_hash"):
                    prompt_token_ids, extra_processed_inputs = input_processor_with_hash(
                        inputs, sampling_params)
            else:
                with nvtx_range_debug("input_processor"):
                    prompt_token_ids, extra_processed_inputs = self.input_processor(
                        inputs, sampling_params)
            prompt = inputs['prompt']
            if extra_processed_inputs is not None:
                query_token_ids = extra_processed_inputs.get('query_token_ids')
                multimodal_embedding = extra_processed_inputs.get(
                    'mm_embedding')
                mrope_config = extra_processed_inputs.get('mrope_config')
                multimodal_input = extra_processed_inputs.get(
                    'multimodal_input')
        else:
            raise TypeError(
                f"The inputs must be type str or list of int, but got {type(inputs)}"
            )

        self._check_arguments(
            len(prompt_token_ids),
            len(query_token_ids) if query_token_ids is not None else 0,
            sampling_params)
        if _postproc_params:
            _postproc_params.postproc_args.num_prompt_tokens = len(
                prompt_token_ids)
        result = self._executor.generate_async(
            prompt_token_ids,
            query_token_ids=query_token_ids,
            sampling_params=sampling_params,
            lora_request=lora_request,
            prompt_adapter_request=prompt_adapter_request,
            streaming=streaming,
            multimodal_input=multimodal_input,
            multimodal_embedding=multimodal_embedding,
            mrope_config=mrope_config,
            kv_cache_retention_config=kv_cache_retention_config,
            disaggregated_params=disaggregated_params,
            postproc_params=_postproc_params,
        )

        return RequestOutput._from_generation_result(result, prompt,
                                                     self.tokenizer)

    def get_stats(self, timeout: Optional[float] = 2) -> List[dict]:
        '''Get iteration statistics from the runtime.
        To collect statistics, call this function after prompts have been submitted with LLM().generate().

        Args:
            timeout (float, optional): Max wait time in seconds when retrieving stats from queue. Defaults to 2.

        Returns:
            List[dict]: A list of runtime stats as dict.
                e.g., ['{"cpuMemUsage": ..., "iter": 0, ...}', '{"cpuMemUsage": ..., "iter": 1, ...}']
        '''
        return self._executor.get_stats(timeout=timeout)

    def get_stats_async(self, timeout: Optional[float] = 2) -> IterationResult:
        '''Get iteration statistics from the runtime.
        To collect statistics, you can call this function in an async coroutine or the /metrics endpoint (if you're using trtllm-serve)
        after prompts have been submitted.

        Args:
            timeout (float, optional): Max wait time in seconds when retrieving stats from queue. Defaults to 2.

        Returns:
            tensorrt_llm.executor.result.IterationResult: An async iterable object containing runtime stats.
        '''
        return self._executor.aget_stats(timeout=timeout)

    def get_kv_cache_events(self, timeout: Optional[float] = 2) -> List[dict]:
        '''Get iteration KV events from the runtime.

        KV events are used to track changes and operations within the KV Cache. Types of events:
            - KVCacheCreatedData: Indicates the creation of cache blocks.
            - KVCacheStoredData: Represents a sequence of stored blocks.
            - KVCacheRemovedData: Contains the hashes of blocks that are being removed from the cache.
            - KVCacheUpdatedData: Captures updates to existing cache blocks.

        To enable KV events:
            - set `event_buffer_max_size` to a positive integer in the `KvCacheConfig`.
            - set `enable_block_reuse` to True in the `KvCacheConfig`.

        Args:
            timeout (float, optional): Max wait time in seconds when retrieving events from queue. Defaults to 2.

        Returns:
            List[dict]: A list of runtime events as dict.
        '''
        return self._executor.get_kv_events(timeout=timeout)

    def get_kv_cache_events_async(self,
                                  timeout: Optional[float] = 2
                                  ) -> IterationResult:
        '''Get iteration KV events from the runtime.

        KV events are used to track changes and operations within the KV Cache. Types of events:
            - KVCacheCreatedData: Indicates the creation of cache blocks.
            - KVCacheStoredData: Represents a sequence of stored blocks.
            - KVCacheRemovedData: Contains the hashes of blocks that are being removed from the cache.
            - KVCacheUpdatedData: Captures updates to existing cache blocks.

        To enable KV events:
            - set `event_buffer_max_size` to a positive integer in the `KvCacheConfig`.
            - set `enable_block_reuse` to True in the `KvCacheConfig`.

        Args:
            timeout (float, optional): Max wait time in seconds when retrieving events from queue. . Defaults to 2.

        Returns:
            tensorrt_llm.executor.result.IterationResult: An async iterable object containing runtime events.
        '''
        return self._executor.aget_kv_events(timeout=timeout)

    def _prepare_sampling_params(
            self,
            sampling_params: Optional[SamplingParams] = None) -> SamplingParams:
        if sampling_params is None:
            if self.tokenizer is None:
                raise ValueError(
                    "tokenizer is required to initialize a default sampling_params, or you can explicitly specify a sampling_params"
                )
            return SamplingParams(end_id=self.tokenizer.eos_token_id,
                                  pad_id=self.tokenizer.pad_token_id)
        elif isinstance(sampling_params, SamplingParams):
            if sampling_params.end_id is None:
                if self.tokenizer is None:
                    raise ValueError(
                        "tokenizer is required to reset end_id if it is None, or you can explicitly specify the end_id for sampling_params"
                    )
                sampling_params._setup(self.tokenizer)
            # auto enabled context and/or generation logits flags, as they are required by logprob computation for TRT backend.
            if self.args.backend not in ["pytorch", "_autodeploy"]:
                if sampling_params.prompt_logprobs and not sampling_params.return_context_logits:
                    sampling_params.return_context_logits = True
                    sampling_params._context_logits_auto_enabled = True
                if sampling_params.logprobs and not sampling_params.return_generation_logits:
                    sampling_params.return_generation_logits = True
                    sampling_params._generation_logits_auto_enabled = True

            return sampling_params
        else:
            raise TypeError(
                f"The sampling_params must be type SamplingParams or None, but got {type(sampling_params)}"
            )

    def _check_arguments(self, prompt_len: int, query_len: int,
                         sampling_params: SamplingParams) -> None:

        if self.args.backend in ["pytorch", "_autodeploy"]:
            # TODO: remove these checks after PyTorch backend
            # fully support TopK prompt and generation logprobs.
            if sampling_params.prompt_logprobs:
                raise ValueError(
                    f"`prompt_logprobs` in sampling_params is not supported in the PyTorch backend yet. Received `prompt_logprobs={sampling_params.prompt_logprobs}`. Please unset this field."
                )
            if sampling_params.logprobs and sampling_params.logprobs > 1:
                raise ValueError(
                    f"PyTorch backend currently only supports `logprobs=1`. Received `logprobs={sampling_params.logprobs}` (Top{sampling_params.logprobs} logprobs). Please set `logprobs=1` in `sampling_params` instead."
                )
            return
        elif self.args.backend == "_autodeploy":
            return

        build_config = self.args.build_config

        built_enging_cfg_file = Path(self.args.model) / 'config.json'
        with open(built_enging_cfg_file) as f:
            built_enging_cfg = json.load(f)
        max_seq_len = built_enging_cfg['build_config'][
            'max_seq_len'] if 'build_config' in built_enging_cfg else build_config.max_seq_len
        # TODO: Remove this check and left the request verification to cpp runtime

        if (not self.args.enable_chunked_prefill) and (
                prompt_len / self.args.parallel_config.cp_size + query_len +
            (sampling_params.max_tokens or 0) > max_seq_len):
            raise ValueError(
                f"The sum of prompt length ({prompt_len/self.args.parallel_config.cp_size}) and query length ({query_len}) max_tokens ({sampling_params.max_tokens}) should not exceed "
                f"max_seq_len ({build_config.max_seq_len})")

        if sampling_params.use_beam_search and sampling_params.best_of > build_config.max_beam_width:
            if sampling_params.n == sampling_params.best_of:
                raise ValueError(
                    f"sampling_params.n ({sampling_params.n}) cannot exceed max_beam_width ({build_config.max_beam_width}) when use_beam_search is True"
                )
            else:
                raise ValueError(
                    f"sampling_params.best_of ({sampling_params.best_of}) cannot exceed max_beam_width ({build_config.max_beam_width}) when use_beam_search is True"
                )

        max_batch_size = self.args.max_batch_size
        if max_batch_size is None:
            max_batch_size = build_config.max_batch_size
        if not sampling_params.use_beam_search and sampling_params.best_of > max_batch_size:
            if sampling_params.n == sampling_params.best_of:
                raise ValueError(
                    f"sampling_params.n ({sampling_params.n}) cannot exceed max_batch_size ({max_batch_size}) when use_beam_search is False"
                )
            else:
                raise ValueError(
                    f"sampling_params.best_of ({sampling_params.best_of}) cannot exceed max_batch_size ({max_batch_size}) when use_beam_search is False"
                )

        if sampling_params.prompt_logprobs and not build_config.gather_context_logits:
            raise ValueError(
                f"`sampling_params's prompt_logprobs={sampling_params.prompt_logprobs}` requires `gather_context_logits=True` "
                f"in the `BuildConfig` when constructing the LLM. "
                f"Example: LLM(..., build_config=BuildConfig(gather_context_logits=True))."
            )

        if sampling_params.logprobs and not self.args.gather_generation_logits:
            raise ValueError(
                f"`sampling_params.logprobs={sampling_params.logprobs}` requires `gather_generation_logits=True` "
                f"to be passed explicitly to the `LLM()` constructor.")

    def _build_model(self):
        model_loader = CachedModelLoader(self.args,
                                         mpi_session=self.mpi_session,
                                         workspace=self._workspace,
                                         llm_build_stats=weakref.proxy(
                                             self.llm_build_stats))
        self._engine_dir, self._hf_model_dir = model_loader()

    @property
    def _on_trt_backend(self) -> bool:
        return isinstance(self.args, TrtLlmArgs)

    def _try_load_tokenizer(self) -> Optional[TokenizerBase]:
        if self.args.skip_tokenizer_init:
            return None

        if self.args.tokenizer is not None:
            assert isinstance(self.args.tokenizer, TokenizerBase)
            return self.args.tokenizer

        if self.runtime_context is not None:
            return self.runtime_context.tokenizer

        # TODO smor- need to refine what is the desired behavior if lora is enabled
        # in terms of the tokenizer initialization process
        if hasattr(self.args, "backend") and self.args.backend in [
                "pytorch", "_autodeploy"
        ] and self.args.lora_config is not None:
            num_lora_dirs = len(self.args.lora_config.lora_dir)
            if num_lora_dirs == 1:
                tokenizer_path = self.args.lora_config.lora_dir[0]
                try:
                    tokenizer = ModelLoader.load_hf_tokenizer(
                        tokenizer_path,
                        trust_remote_code=self.args.trust_remote_code,
                        use_fast=self.args.tokenizer_mode != 'slow')
                    if tokenizer is None:
                        tokenizer_path = self.args.model
                    else:
                        return tokenizer
                except Exception:
                    tokenizer_path = self.args.model
            else:
                tokenizer_path = self.args.model
        else:
            tokenizer_path = self.args.model
        return ModelLoader.load_hf_tokenizer(
            tokenizer_path,
            trust_remote_code=self.args.trust_remote_code,
            use_fast=self.args.tokenizer_mode != 'slow')

    @property
    def tokenizer(self) -> Optional[TokenizerBase]:
        if hasattr(self, "input_processor"):
            if hasattr(self.input_processor, "tokenizer"):
                return self.input_processor.tokenizer
        return self._tokenizer

    @tokenizer.setter
    def tokenizer(self, tokenizer: TokenizerBase):
        self._tokenizer = tokenizer

    def shutdown(self) -> None:
        if hasattr(self, "_executor") and self._executor is not None:
            self._executor.shutdown()
            self._executor = None

        if hasattr(self, 'mpi_session') and self.mpi_session is not None:
            self.mpi_session.shutdown()
            self.mpi_session = None

    @staticmethod
    def _shutdown_wrapper(self_ref):
        # Retrieve the instance if it still exists
        instance = self_ref()
        if instance is not None:
            instance.shutdown()

    def __enter__(self):
        return self

    def __exit__(self, exc_type, exc_value, traceback) -> bool:
        del exc_value, traceback
        self.shutdown()
        return False  # propagate exceptions

    def __getstate__(self):
        raise RuntimeError("LLM object can not be pickled.")

    def __del__(self):
        self.shutdown()


@append_docstring(TRT_LLM_DOCSTRING)
class _TrtLLM(BaseLLM):
    """LLM class is the main class for running a LLM model using TensorRT-LLM backend.

    Parameters:
"""

    def __init__(self,
                 model: Union[str, Path],
                 tokenizer: Optional[Union[str, Path, TokenizerBase,
                                           PreTrainedTokenizerBase]] = None,
                 tokenizer_mode: Literal['auto', 'slow'] = 'auto',
                 skip_tokenizer_init: bool = False,
                 trust_remote_code: bool = False,
                 tensor_parallel_size: int = 1,
                 dtype: str = "auto",
                 revision: Optional[str] = None,
                 tokenizer_revision: Optional[str] = None,
                 **kwargs: Any) -> None:
        # TODO: deprecate backend in LLM kwargs

        super().__init__(model, tokenizer, tokenizer_mode, skip_tokenizer_init,
                         trust_remote_code, tensor_parallel_size, dtype,
                         revision, tokenizer_revision, **kwargs)

    @property
    def workspace(self) -> Path:
        return Path(self._workspace.name) if self._on_trt_backend else None

    def save(self, engine_dir: str) -> None:
        """Save the built engine to the given path.

        Args:
            engine_dir (str): The path to save the engine.
        """
        logger.info(f"Save model to {engine_dir}")
        if self._engine_dir is None:
            raise RuntimeError("The engine is not built yet.")

        if self._engine_dir.absolute() == os.path.abspath(engine_dir):
            return

        if not self.mpi_session or not self.mpi_session.is_comm_session():
            shutil.copytree(self._engine_dir, engine_dir, dirs_exist_ok=True)
        else:
            # NFS is fragile, so we copy files one by one
            target_engine_dir = Path(engine_dir)
            target_engine_dir.mkdir(parents=True, exist_ok=True)
            # copy files one by one
            for file in self._engine_dir.iterdir():
                print_colored_debug(
                    f"Copying {file} to {target_engine_dir / file.name}\n")
                shutil.copy(file, target_engine_dir / file.name)

    def _build_model(self):
        super()._build_model()
        # update the model_dir to a local dir for the runtime, such as tokenizer loading.
        if self._engine_dir is not None:
            self.args.model = self._engine_dir

        # Tokenizer loading should be after calling model_loader(), since model_loader() may download the model from HF hub.
        # It should also be before bindings ExecutorConfig, which may depend on tokenizer info.
        self._tokenizer = self._try_load_tokenizer()

        # Multimodal special handling:
        # 1. Default load_tokenizer may fail because MM has different tokenizer configuration. Hence we initialize it inside input processor
        # 2. May need to modify model weights for MM (e.g., resize vocab embedding). We must do such operation via input processor's __init__
        self.input_processor = create_input_processor(self._hf_model_dir,
                                                      self.tokenizer)
        self.tokenizer = self.input_processor.tokenizer

        max_batch_size = self.args.max_batch_size
        max_num_tokens = self.args.max_num_tokens
        max_seq_len = self.args.max_seq_len

        build_config = self.args.build_config

        max_batch_size = max_batch_size or build_config.max_batch_size
        max_num_tokens = max_num_tokens or build_config.max_num_tokens
        max_seq_len = max_seq_len or build_config.max_seq_len

        self._executor_config = tllm.ExecutorConfig(
            max_beam_width=self.args.max_beam_width,
            scheduler_config=PybindMirror.maybe_to_pybind(
                self.args.scheduler_config),
            batching_type=PybindMirror.maybe_to_pybind(self.args.batching_type)
            or tllm.BatchingType.INFLIGHT,
            max_batch_size=max_batch_size,
            max_num_tokens=max_num_tokens,
            gather_generation_logits=self.args.gather_generation_logits)

        # also set executor_config.max_seq_len in TRT workflow, to deduce default max_tokens
        if max_seq_len is not None:
            self._executor_config.max_seq_len = max_seq_len
        else:
            engine_config = EngineConfig.from_json_file(self._engine_dir /
                                                        "config.json")
            self._executor_config.max_seq_len = engine_config.build_config.max_seq_len

        if self.args.kv_cache_config is not None:
            self._executor_config.kv_cache_config = PybindMirror.maybe_to_pybind(
                self.args.kv_cache_config)
        if os.getenv("FORCE_DETERMINISTIC", "0") == "1":
            # Disable KV cache reuse for deterministic mode
            self._executor_config.kv_cache_config.enable_block_reuse = False
            self._executor_config.kv_cache_config.enable_partial_reuse = False
        if self.args.peft_cache_config is not None:
            self._executor_config.peft_cache_config = PybindMirror.maybe_to_pybind(
                self.args.peft_cache_config)
        elif self.args.build_config.plugin_config.lora_plugin:
            engine_config = EngineConfig.from_json_file(self._engine_dir /
                                                        "config.json")
            lora_config = engine_config.build_config.lora_config
            max_lora_rank = lora_config.max_lora_rank
            num_lora_modules = engine_config.pretrained_config.num_hidden_layers * \
                len(lora_config.lora_target_modules + lora_config.missing_qkv_modules)
            self._executor_config.peft_cache_config = tllm.PeftCacheConfig(
                num_device_module_layer=max_lora_rank * num_lora_modules *
                self.args.max_loras,
                num_host_module_layer=max_lora_rank * num_lora_modules *
                self.args.max_cpu_loras,
            )
        if self.args.decoding_config is not None:
            self._executor_config.decoding_config = self.args.decoding_config
        if self.args.guided_decoding_backend == 'xgrammar':
            self._executor_config.guided_decoding_config = tllm.GuidedDecodingConfig(
                backend=tllm.GuidedDecodingConfig.GuidedDecodingBackend.
                XGRAMMAR,
                **_xgrammar_tokenizer_info(self.tokenizer))
        elif self.args.guided_decoding_backend is not None:
            raise ValueError(
                f"Unsupported guided decoding backend {self.args.guided_decoding_backend}"
            )

        self._executor_config.normalize_log_probs = self.args.normalize_log_probs
        self._executor_config.enable_chunked_context = self.args.enable_chunked_prefill
        self._executor_config.max_beam_width = self.args.max_beam_width or self.args.build_config.max_beam_width
        if self.args.extended_runtime_perf_knob_config is not None:
            self._executor_config.extended_runtime_perf_knob_config = PybindMirror.maybe_to_pybind(
                self.args.extended_runtime_perf_knob_config)
        if self.args.cache_transceiver_config is not None:
            self._executor_config.cache_transceiver_config = PybindMirror.maybe_to_pybind(
                self.args.cache_transceiver_config)
        self._executor_config.llm_parallel_config = self.args.parallel_config
        return_logits = (self.args.gather_generation_logits
                         or (self.args.build_config
                             and self.args.build_config.gather_context_logits))

        self._executor = self._executor_cls.create(
            self._engine_dir,
            executor_config=self._executor_config,
            batched_logits_processor=self.args.batched_logits_processor,
            model_world_size=self.args.parallel_config.world_size,
            mpi_session=self.mpi_session,
            reuse_mpi_comm=external_mpi_comm_available(
                self.args.parallel_config.world_size),
            return_logits=return_logits,
            postproc_worker_config=PostprocWorkerConfig(
                num_postprocess_workers=self.args.num_postprocess_workers,
                postprocess_tokenizer_dir=self.args.postprocess_tokenizer_dir,
            ),
            is_llm_executor=True,
            lora_config=self.args.lora_config)


@append_docstring(TORCH_LLM_DOCSTRING)
class _TorchLLM(BaseLLM):
    """LLM class is the main class for running a LLM model using PyTorch backend.

    Parameters:
"""

    def __init__(self,
                 model: Union[str, Path],
                 tokenizer: Optional[Union[str, Path, TokenizerBase,
                                           PreTrainedTokenizerBase]] = None,
                 tokenizer_mode: Literal['auto', 'slow'] = 'auto',
                 skip_tokenizer_init: bool = False,
                 trust_remote_code: bool = False,
                 tensor_parallel_size: int = 1,
                 dtype: str = "auto",
                 revision: Optional[str] = None,
                 tokenizer_revision: Optional[str] = None,
                 **kwargs: Any) -> None:

        # TODO: deprecate backend in LLM kwargs
        backend = kwargs.pop("backend", "pytorch")

        # Validate that users don't pass TrtLlmArgs-specific arguments
        self._validate_args_for_torch_backend(kwargs)

        super().__init__(model,
                         tokenizer,
                         tokenizer_mode,
                         skip_tokenizer_init,
                         trust_remote_code,
                         tensor_parallel_size,
                         dtype,
                         revision,
                         tokenizer_revision,
                         backend=backend,
                         **kwargs)

    def _build_model(self):
        super()._build_model()
        assert self._engine_dir is None

        # Tokenizer loading should be after calling model_loader(), since model_loader() may download the model from HF hub.
        # It should also be before bindings ExecutorConfig, which may depend on tokenizer info.
        self._tokenizer = self._try_load_tokenizer()

        # Multimodal special handling:
        # 1. Default load_tokenizer may fail because MM has different tokenizer configuration. Hence we initialize it inside input processor
        # 2. May need to modify model weights for MM (e.g., resize vocab embedding). We must do such operation via input processor's __init__
        self.input_processor = create_input_processor(self._hf_model_dir,
                                                      self.tokenizer)
        self.tokenizer = self.input_processor.tokenizer

<<<<<<< HEAD
=======
        max_batch_size = self.args.max_batch_size
        max_num_tokens = self.args.max_num_tokens
        max_seq_len = self.args.max_seq_len

        self._executor_config = tllm.ExecutorConfig(
            max_beam_width=self.args.max_beam_width,
            scheduler_config=PybindMirror.maybe_to_pybind(
                self.args.scheduler_config),
            batching_type=PybindMirror.maybe_to_pybind(self.args.batching_type)
            or tllm.BatchingType.INFLIGHT,
            max_batch_size=max_batch_size,
            max_num_tokens=max_num_tokens,
            gather_generation_logits=self.args.gather_generation_logits)

        if self.args.kv_cache_config is not None:
            self._executor_config.kv_cache_config = PybindMirror.maybe_to_pybind(
                self.args.kv_cache_config)
        if os.getenv("FORCE_DETERMINISTIC", "0") == "1":
            # Disable KV cache reuse for deterministic mode
            self._executor_config.kv_cache_config.enable_block_reuse = False
            self._executor_config.kv_cache_config.enable_partial_reuse = False
        if self.args.peft_cache_config is not None:
            self._executor_config.peft_cache_config = PybindMirror.maybe_to_pybind(
                self.args.peft_cache_config)
        if self.args.decoding_config is not None:
            self._executor_config.decoding_config = self.args.decoding_config
        if self.args.guided_decoding_backend == 'xgrammar':
            self._executor_config.guided_decoding_config = tllm.GuidedDecodingConfig(
                backend=tllm.GuidedDecodingConfig.GuidedDecodingBackend.
                XGRAMMAR,
                **_xgrammar_tokenizer_info(self.tokenizer))
        elif self.args.guided_decoding_backend == 'llguidance':
            self._executor_config.guided_decoding_config = tllm.GuidedDecodingConfig(
                backend=tllm.GuidedDecodingConfig.GuidedDecodingBackend.
                LLGUIDANCE,
                **_llguidance_tokenizer_info(self.tokenizer))
        elif self.args.guided_decoding_backend is not None:
            raise ValueError(
                f"Unsupported guided decoding backend {self.args.guided_decoding_backend}"
            )

        self._executor_config.normalize_log_probs = self.args.normalize_log_probs
        self._executor_config.enable_chunked_context = self.args.enable_chunked_prefill
        self._executor_config.max_beam_width = self.args.max_beam_width
        if self.args.cache_transceiver_config is not None:
            self._executor_config.cache_transceiver_config = PybindMirror.maybe_to_pybind(
                self.args.cache_transceiver_config)
        from tensorrt_llm._torch.pyexecutor.config import update_executor_config
        update_executor_config(
            self._executor_config,
            backend=self.args.backend,
            pytorch_backend_config=self.args.get_pytorch_backend_config()
            if self.args.backend in ["pytorch", "_autodeploy"] else None,
            mapping=self.args.parallel_config.to_mapping(),
            speculative_config=self.args.speculative_config,
            hf_model_dir=self._hf_model_dir,
            max_input_len=self.args.max_input_len,
            max_seq_len=max_seq_len)

>>>>>>> 3fc57543
        # TODO: revisit gather_context_logits
        return_logits = self.args.gather_generation_logits

        self._executor = self._executor_cls.create(
<<<<<<< HEAD
            engine=None,
            executor_config=None,
=======
            self._engine_dir,
            executor_config=self._executor_config,
>>>>>>> 3fc57543
            batched_logits_processor=self.args.batched_logits_processor,
            model_world_size=self.args.parallel_config.world_size,
            mpi_session=self.mpi_session,
            reuse_mpi_comm=external_mpi_comm_available(
                self.args.parallel_config.world_size),
            return_logits=return_logits,
            postproc_worker_config=PostprocWorkerConfig(
                num_postprocess_workers=self.args.num_postprocess_workers,
                postprocess_tokenizer_dir=self.args.postprocess_tokenizer_dir,
            ),
            is_llm_executor=True,
            lora_config=self.args.lora_config,
<<<<<<< HEAD
            hf_model_dir=self._hf_model_dir,
            llm_args=self.args)
=======
            garbage_collection_gen0_threshold=self.args.
            garbage_collection_gen0_threshold)
>>>>>>> 3fc57543

    def _validate_args_for_torch_backend(self, kwargs: dict) -> None:
        """Validate that users don't pass TrtLlmArgs-specific arguments when using PyTorch backend.
        """
        trtllm_fields = set(TrtLlmArgs.model_fields.keys())
        torchllm_fields = set(TorchLlmArgs.model_fields.keys())

        trtllm_specific_fields = trtllm_fields - torchllm_fields

        # Check if any TrtLlmArgs-specific arguments are passed
        trtllm_specific_args = []
        for key in kwargs:
            if key in trtllm_specific_fields:
                trtllm_specific_args.append(key)

        if trtllm_specific_args:
            raise ValueError(
                f"The following arguments are specific to TensorRT backend and cannot be used with PyTorch backend: {trtllm_specific_args}.\n"
                f"Please use 'from tensorrt_llm._tensorrt_engine import LLM' instead to use the TensorRT backend."
            )


class LLM(_TorchLLM):

    def __init__(self,
                 model: Union[str, Path],
                 tokenizer: Optional[Union[str, Path, TokenizerBase,
                                           PreTrainedTokenizerBase]] = None,
                 tokenizer_mode: Literal['auto', 'slow'] = 'auto',
                 skip_tokenizer_init: bool = False,
                 trust_remote_code: bool = False,
                 tensor_parallel_size: int = 1,
                 dtype: str = "auto",
                 revision: Optional[str] = None,
                 tokenizer_revision: Optional[str] = None,
                 **kwargs: Any) -> None:
        super().__init__(model, tokenizer, tokenizer_mode, skip_tokenizer_init,
                         trust_remote_code, tensor_parallel_size, dtype,
                         revision, tokenizer_revision, **kwargs)


_LLM_REPR = "TorchLLM"

# sphinx will ignore the LLM's docstring if it is not explicitly set
LLM.__doc__ = \
    f"""LLM class is the main class for running a LLM model.

    This class is an alias of {_LLM_REPR}.

    Parameters:
""" + TORCH_LLM_DOCSTRING<|MERGE_RESOLUTION|>--- conflicted
+++ resolved
@@ -893,79 +893,12 @@
                                                       self.tokenizer)
         self.tokenizer = self.input_processor.tokenizer
 
-<<<<<<< HEAD
-=======
-        max_batch_size = self.args.max_batch_size
-        max_num_tokens = self.args.max_num_tokens
-        max_seq_len = self.args.max_seq_len
-
-        self._executor_config = tllm.ExecutorConfig(
-            max_beam_width=self.args.max_beam_width,
-            scheduler_config=PybindMirror.maybe_to_pybind(
-                self.args.scheduler_config),
-            batching_type=PybindMirror.maybe_to_pybind(self.args.batching_type)
-            or tllm.BatchingType.INFLIGHT,
-            max_batch_size=max_batch_size,
-            max_num_tokens=max_num_tokens,
-            gather_generation_logits=self.args.gather_generation_logits)
-
-        if self.args.kv_cache_config is not None:
-            self._executor_config.kv_cache_config = PybindMirror.maybe_to_pybind(
-                self.args.kv_cache_config)
-        if os.getenv("FORCE_DETERMINISTIC", "0") == "1":
-            # Disable KV cache reuse for deterministic mode
-            self._executor_config.kv_cache_config.enable_block_reuse = False
-            self._executor_config.kv_cache_config.enable_partial_reuse = False
-        if self.args.peft_cache_config is not None:
-            self._executor_config.peft_cache_config = PybindMirror.maybe_to_pybind(
-                self.args.peft_cache_config)
-        if self.args.decoding_config is not None:
-            self._executor_config.decoding_config = self.args.decoding_config
-        if self.args.guided_decoding_backend == 'xgrammar':
-            self._executor_config.guided_decoding_config = tllm.GuidedDecodingConfig(
-                backend=tllm.GuidedDecodingConfig.GuidedDecodingBackend.
-                XGRAMMAR,
-                **_xgrammar_tokenizer_info(self.tokenizer))
-        elif self.args.guided_decoding_backend == 'llguidance':
-            self._executor_config.guided_decoding_config = tllm.GuidedDecodingConfig(
-                backend=tllm.GuidedDecodingConfig.GuidedDecodingBackend.
-                LLGUIDANCE,
-                **_llguidance_tokenizer_info(self.tokenizer))
-        elif self.args.guided_decoding_backend is not None:
-            raise ValueError(
-                f"Unsupported guided decoding backend {self.args.guided_decoding_backend}"
-            )
-
-        self._executor_config.normalize_log_probs = self.args.normalize_log_probs
-        self._executor_config.enable_chunked_context = self.args.enable_chunked_prefill
-        self._executor_config.max_beam_width = self.args.max_beam_width
-        if self.args.cache_transceiver_config is not None:
-            self._executor_config.cache_transceiver_config = PybindMirror.maybe_to_pybind(
-                self.args.cache_transceiver_config)
-        from tensorrt_llm._torch.pyexecutor.config import update_executor_config
-        update_executor_config(
-            self._executor_config,
-            backend=self.args.backend,
-            pytorch_backend_config=self.args.get_pytorch_backend_config()
-            if self.args.backend in ["pytorch", "_autodeploy"] else None,
-            mapping=self.args.parallel_config.to_mapping(),
-            speculative_config=self.args.speculative_config,
-            hf_model_dir=self._hf_model_dir,
-            max_input_len=self.args.max_input_len,
-            max_seq_len=max_seq_len)
-
->>>>>>> 3fc57543
         # TODO: revisit gather_context_logits
         return_logits = self.args.gather_generation_logits
 
         self._executor = self._executor_cls.create(
-<<<<<<< HEAD
             engine=None,
             executor_config=None,
-=======
-            self._engine_dir,
-            executor_config=self._executor_config,
->>>>>>> 3fc57543
             batched_logits_processor=self.args.batched_logits_processor,
             model_world_size=self.args.parallel_config.world_size,
             mpi_session=self.mpi_session,
@@ -978,13 +911,8 @@
             ),
             is_llm_executor=True,
             lora_config=self.args.lora_config,
-<<<<<<< HEAD
             hf_model_dir=self._hf_model_dir,
             llm_args=self.args)
-=======
-            garbage_collection_gen0_threshold=self.args.
-            garbage_collection_gen0_threshold)
->>>>>>> 3fc57543
 
     def _validate_args_for_torch_backend(self, kwargs: dict) -> None:
         """Validate that users don't pass TrtLlmArgs-specific arguments when using PyTorch backend.
