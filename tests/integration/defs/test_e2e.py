# SPDX-FileCopyrightText: Copyright (c) 2022-2024 NVIDIA CORPORATION & AFFILIATES. All rights reserved.
# SPDX-License-Identifier: Apache-2.0
#
# Licensed under the Apache License, Version 2.0 (the "License");
# you may not use this file except in compliance with the License.
# You may obtain a copy of the License at
#
# http://www.apache.org/licenses/LICENSE-2.0
#
# Unless required by applicable law or agreed to in writing, software
# distributed under the License is distributed on an "AS IS" BASIS,
# WITHOUT WARRANTIES OR CONDITIONS OF ANY KIND, either express or implied.
# See the License for the specific language governing permissions and
# limitations under the License.
import json
import os
import re
import shutil
import sys
import tempfile
from pathlib import Path
from typing import Any, Optional, Tuple, Union

import pytest
import yaml
from defs.common import convert_weights
from defs.trt_test_alternative import (check_call, check_call_negative_test,
                                       check_output)

from .common import (PluginOptions, convert_weights, prune_checkpoint,
                     quantize_data, refit_model, venv_check_call)
from .conftest import (llm_models_root, skip_no_sm120, skip_nvlink_inactive,
                       skip_post_blackwell, skip_pre_blackwell, skip_pre_hopper,
                       tests_path, unittest_path)

sys.path.append(os.path.join(str(tests_path()), '/../examples/apps'))

TEST_MEM_USAGE = os.environ.get('TEST_MEM_USAGE', True)

if TEST_MEM_USAGE:
    os.environ['TLLM_LOG_LEVEL'] = 'INFO'

_MEM_FRACTION_50 = 0.5
_MEM_FRACTION_95 = 0.95


def _get_mem_info_from_log(file, ranks_num):
    import re

    # Peak memory size, model memory size and extra memory size are printed
    # only when TLLM_LOG_LEVEL=INFO
    pattern = re.compile(r"\[MemUsageChange] Allocated ([\d]+\.[\d]+) GiB ")
    fraction_pattern = re.compile(r"fraction is set ([\d]+\.[\d]+), ")
    fraction = 0.90
    kv_mem_size = []
    file.seek(0)
    lines = file.readlines()
    for line in lines:
        match = pattern.findall(line)
        if len(match) > 0:
            kv_mem_size.append(float(match[0]))
        match = fraction_pattern.findall(line)
        if len(match) > 0:
            fraction = float(match[0])
    assert len(
        kv_mem_size) % 2 == 0, "no enough memory usage information in log"
    kv_mem_size = kv_mem_size[len(kv_mem_size) // 2:]
    return 0, 0, sum(kv_mem_size) / ranks_num, 0, fraction


def _get_kv_mem_size_candidate(used_Gib, fraction):
    import torch
    _, total = torch.cuda.mem_get_info()
    return (total / (1 << 30) - used_Gib) * fraction


def _check_mem_usage(file, mem_info, ranks_num=1):
    if file is None or not TEST_MEM_USAGE:
        return
    delta = 0.3  # 0.3 GB as buffer
    peak, model_size, kv_mem_size, extra, fraction = _get_mem_info_from_log(
        file, ranks_num)

    e_peak, e_model_size, e_kv_mem_size, e_extra = mem_info
    e_kv_mem_size = _get_kv_mem_size_candidate(e_peak, fraction)
    print(
        f"Expected memory usage: peak mem {e_peak}, model mem {e_model_size}, kv mem {e_kv_mem_size}, extra {e_extra}"
    )
    print(
        f"Running memory information: peak mem {peak}, model mem {model_size}, kv mem {kv_mem_size}, extra {extra}"
    )

    assert peak <= e_peak + delta, f"peak memory {peak} is larger than expected {e_peak}"
    assert model_size <= e_model_size + delta, f"model memory {model_size} is larger than expected {e_model_size}"
    assert kv_mem_size >= e_kv_mem_size - delta, f"kv memory size {kv_mem_size} is smaller than expected {e_kv_mem_size}"
    assert extra <= e_extra + delta, f"extra memory size {extra} is larger than expected {e_extra}"


def test_gpt3_175b_1layers_build_only(llm_root, llm_venv, engine_dir):
    "Build GPT-3 175B: 96 layer w/ plugins"
    example_root = os.path.join(llm_root, "examples", "models", "core", "gpt")
    engine_dir = os.path.join(engine_dir, "gpt-175-96layers-build-only")

    dtype = 'float16'
    convert_cmd = [
        f"{example_root}/../../../generate_checkpoint_config.py",
        f"--output_path={engine_dir}/ckpt_config.json",
        "--architecture=GPTForCausalLM", f"--dtype={dtype}",
        "--num_hidden_layers=1", "--num_attention_heads=96",
        "--hidden_size=12288", "--vocab_size=51200", "--tp_size=8"
    ]
    venv_check_call(llm_venv, convert_cmd)

    print("Building engines...")
    build_cmd = [
        "trtllm-build",
        f"--model_config={engine_dir}/ckpt_config.json",
        f"--output_dir={engine_dir}",
        "--max_batch_size=256",
        "--max_input_len=200",
        "--max_seq_len=400",
        "--max_beam_width=1",
        f"--gpt_attention_plugin={dtype}",
    ]
    check_call(" ".join(build_cmd), shell=True, env=llm_venv._new_env)


@pytest.mark.parametrize("additional_build_option", ["", "--multi_query_mode"],
                         ids=lambda x: x.strip("-"))
@pytest.mark.parametrize("use_py_session", [False, True],
                         ids=["use_cpp_session", "use_py_session"])
def test_gpt_fp32(llm_root, llm_venv, additional_build_option, use_py_session,
                  engine_dir):
    example_root = os.path.join(llm_root, "examples", "models", "core", "gpt")
    engine_dir = os.path.join(engine_dir, "gpt2")

    dtype = 'float32'
    convert_cmd = [
        f"{example_root}/../../../generate_checkpoint_config.py",
        f"--output_path={engine_dir}/ckpt_config.json",
        "--architecture=GPTForCausalLM", f"--dtype={dtype}",
        "--num_hidden_layers=2", "--num_attention_heads=16",
        "--hidden_size=1024", "--vocab_size=51200"
    ]
    if 'multi_query_mode' in additional_build_option:
        convert_cmd.append("--num_key_value_heads=1")
    venv_check_call(llm_venv, convert_cmd)

    print("Building engines...")
    build_cmd = [
        "trtllm-build",
        f"--model_config={engine_dir}/ckpt_config.json",
        f"--output_dir={engine_dir}",
        "--max_batch_size=256",
        "--max_input_len=200",
        "--max_seq_len=400",
        "--max_beam_width=1",
        f"--gpt_attention_plugin={dtype}",
    ]
    check_call(" ".join(build_cmd), shell=True, env=llm_venv._new_env)

    print("Running inference...")
    run_cmd = [
        f"{example_root}/../../../run.py", "--max_output_len=1",
        f"--engine_dir={engine_dir}"
    ]
    if use_py_session:
        run_cmd.extend(["--use_py_session"])
    venv_check_call(llm_venv, run_cmd)


@pytest.mark.parametrize("prune", [False, True], ids=["", "prune"])
@pytest.mark.parametrize(
    "additional_build_option",
    ["", "remove_input_padding", "quantization int8_sq_per_tensor"],
    ids=lambda x: x.replace(" ", "_"))
@pytest.mark.parametrize("use_py_session", [False, True],
                         ids=["use_cpp_session", "use_py_session"])
def test_llama_e2e(llama_example_root, llama_tokenizer_model_root, llm_venv,
                   cmodel_dir, engine_dir, additional_build_option,
                   use_py_session, prune):

    model_name = 'llama-e2e'
    model_dir = convert_weights(
        llm_venv=llm_venv,
        example_root=llama_example_root,
        cmodel_dir=cmodel_dir,
        model=model_name,
        model_path=llama_tokenizer_model_root,
    )

    unpruned_model_dir = model_dir
    if prune:
        print("Pruning checkpoint...")
        model_dir = prune_checkpoint(llm_venv, model_dir)

    build_cmd = [
        "trtllm-build", f"--checkpoint_dir={model_dir}",
        f"--output_dir={engine_dir}", f"--max_beam_width=4",
        f"--max_batch_size={1}", f"--max_input_len={1024}",
        f"--gpt_attention_plugin=float16", f"--gemm_plugin=float16"
    ]

    print("Build engines...")

    if additional_build_option == "":
        build_cmd += [f"--remove_input_padding=disable"]
    elif additional_build_option == "remove_input_padding":
        build_cmd += [f"--remove_input_padding=enable"]
    else:
        build_cmd += [f"--{additional_build_option}"]

    if prune:
        build_cmd.append("--strip_plan")

    build_cmd.extend(PluginOptions("float16", None, "float16", None).to_args())

    check_call(" ".join(build_cmd), shell=True, env=llm_venv._new_env)

    if prune:
        print("Refitting engine...")
        engine_dir = refit_model(llm_venv, engine_dir, unpruned_model_dir)

    print("Run inference...")
    run_cmd = [
        f"{llama_example_root}/../../../run.py",
        "--max_output_len=1",
        f"--tokenizer_dir={llama_tokenizer_model_root}",
        "--log_level=verbose",
        f"--engine_dir={engine_dir}",
    ]
    if use_py_session:
        run_cmd.extend(["--use_py_session"])
    venv_check_call(llm_venv, run_cmd)


@pytest.mark.parametrize("prune", [False, True], ids=["", "prune"])
@pytest.mark.parametrize("enable_fp8", [False, True], ids=["", "enable_fp8"])
@pytest.mark.parametrize("additional_build_option",
                         ["", "remove_input_padding"],
                         ids=lambda x: x)
@pytest.mark.parametrize("use_py_session", [False, True],
                         ids=["use_cpp_session", "use_py_session"])
def test_mistral_e2e(llama_example_root, llama_tokenizer_model_root, llm_venv,
                     cmodel_dir, engine_dir, enable_fp8,
                     additional_build_option, use_py_session, prune):

    model_name = 'mistral-e2e'
    if enable_fp8:
        model_dir = quantize_data(llm_venv=llm_venv,
                                  example_root=llama_example_root,
                                  model_dir=llama_tokenizer_model_root,
                                  dtype='float16',
                                  qformat='fp8',
                                  quantize_dir=cmodel_dir,
                                  kv_cache_dtype='fp8',
                                  calib_size=32)
    else:
        model_dir = convert_weights(llm_venv=llm_venv,
                                    example_root=llama_example_root,
                                    cmodel_dir=cmodel_dir,
                                    model=model_name,
                                    model_path=llama_tokenizer_model_root,
                                    enable_fp8=enable_fp8)

    unpruned_model_dir = model_dir
    if prune:
        print("Pruning checkpoint...")
        model_dir = prune_checkpoint(llm_venv, model_dir)

    build_cmd = [
        "trtllm-build",
        f"--checkpoint_dir={model_dir}",
        f"--output_dir={engine_dir}",
        f"--max_batch_size=1",
        f"--max_input_len=1024",
        f"--max_num_tokens=1024",
        f"--max_beam_width=4",
        f"--gemm_plugin=float16",
    ]
    print("Build engines...")

    if additional_build_option == "":
        if not enable_fp8:
            build_cmd += [f"--remove_input_padding=disable"]
    elif additional_build_option == "remove_input_padding":
        build_cmd += [f"--remove_input_padding=enable"]
    else:
        build_cmd += [f"--{additional_build_option}"]

    if enable_fp8:
        build_cmd.append("--use_fp8_context_fmha=enable")
    else:
        build_cmd.append("--context_fmha=disable")
        build_cmd.append("--gpt_attention_plugin=float16")
        build_cmd.extend(
            PluginOptions("float16", None, "float16", None).to_args())
    if prune:
        build_cmd.append("--strip_plan")

    os.path.join(cmodel_dir, ".internal_trt.cfg")
    check_call(" ".join(build_cmd), shell=True, env=llm_venv._new_env)

    if prune:
        print("Refitting engine...")
        engine_dir = refit_model(llm_venv, engine_dir, unpruned_model_dir)

    print("Run inference...")
    run_cmd = [
        f"{llama_example_root}/../../../run.py",
        "--max_output_len=1",
        f"--tokenizer_dir={llama_tokenizer_model_root}",
        "--log_level=verbose",
        "--max_attention_window_size=5",
        f"--engine_dir={engine_dir}",
    ]
    if use_py_session:
        run_cmd.extend(["--use_py_session"])
    venv_check_call(llm_venv, run_cmd)


@pytest.mark.parametrize("model_name,model_path", [
    ("DeepSeek-R1-Distill-Qwen-1.5B", "DeepSeek-R1-Distill-Qwen-1.5B"),
])
def test_qwen_e2e_cpprunner_large_new_tokens(model_name, model_path, llm_venv,
                                             qwen_example_root, cmodel_dir,
                                             engine_dir):
    "RCCA: https://nvbugs/5238105"
    model_dir = convert_weights(
        llm_venv=llm_venv,
        example_root=qwen_example_root,
        cmodel_dir=cmodel_dir,
        model=model_name,
        model_path=f"{llm_models_root()}/{model_path}",
    )

    build_cmd = [
        "trtllm-build", f"--checkpoint_dir={model_dir}",
        f"--output_dir={engine_dir}", f"--gemm_plugin=float16",
        "--max_num_tokens=32768"
    ]

    check_call(" ".join(build_cmd), shell=True, env=llm_venv._new_env)

    from transformers import AutoTokenizer

    from tensorrt_llm.runtime import PYTHON_BINDINGS

    if PYTHON_BINDINGS:
        from tensorrt_llm.runtime import ModelRunnerCpp
    tokenizer = AutoTokenizer.from_pretrained(
        f"{llm_models_root()}/{model_path}",
        trust_remote_code=True,
        use_fast=False)

    message = r"<｜begin▁of▁sentence｜><｜User｜>The operation $\otimes$ is defined for all nonzero numbers by $a \otimes b = \frac{a^{2}}{b}$. Determine $[(1 \otimes 2) \otimes 3] - [1 \otimes (2 \otimes 3)]$. Let's think step by step and output the final answer within \boxed{}.<｜Assistant｜>"

    inputs = tokenizer(message, return_tensors='pt',
                       add_special_tokens=False)['input_ids']

    runner = ModelRunnerCpp.from_dir(engine_dir=f"{engine_dir}",
                                     max_input_len=128,
                                     max_output_len=4096,
                                     max_batch_size=8)

    outputs = runner.generate(inputs,
                              end_id=tokenizer.eos_token_id,
                              pad_id=tokenizer.pad_token_id,
                              temperature=0.6,
                              top_p=1.0,
                              top_k=1024,
                              max_new_tokens=1024,
                              return_dict=True,
                              min_length=1,
                              num_return_sequences=4,
                              output_sequence_lengths=True)

    seq_lengths = outputs['sequence_lengths']
    assert not (seq_lengths == 0).any(
    ), f"Found zero length in sequence_lengths tensor: {seq_lengths}"


# TODO replace the trtllm_bench_prolog
class BenchRunner:

    def __init__(self,
                 llm_root: str,
                 llm_venv: Any,
                 model_subdir: str,
                 model_name: str,
                 streaming: bool,
                 tp_size: int,
                 use_pytorch_backend: bool = False,
                 skip_engine_build: bool = False,
                 quant: Optional[str] = None,
                 extra_llm_api_options: Optional[str] = None,
                 use_mpirun: bool = False):

        llm_models = llm_models_root()
        assert llm_models is not None
        self.llm_root = llm_root
        self.llm_venv = llm_venv
        self.model_path = Path(llm_models, model_subdir).absolute()
        self.model_name = model_name
        self.quant = quant
        self.streaming = streaming
        self.skip_engine_build = skip_engine_build
        self.use_pytorch_backend = use_pytorch_backend
        self.use_mpirun = use_mpirun
        self.tp_size = tp_size
        self.quant_name = self.quant if self.quant is not None else "FP16"
        self.extra_llm_api_options = extra_llm_api_options

        self.work_dir = Path(tempfile.TemporaryDirectory().name)

        self.dataset_path = os.path.join(self.work_dir, f"data.txt")
        if self.use_mpirun:
            self.mpirun_cmd = f"mpirun --allow-run-as-root -n {self.tp_size} trtllm-llmapi-launch"
        else:
            self.mpirun_cmd = ""
        self.engine_path = None

    def __call__(self):
        self.prepare_dataset()
        if not (self.skip_engine_build or self.use_pytorch_backend):
            self.build_engine()
        self.run_bench()

    def prepare_dataset(self):
        dataset_tool = Path(self.llm_root, "benchmarks", "cpp",
                            "prepare_dataset.py")

        # Generate a small dataset to run a test.
        self.work_dir.mkdir(parents=True)
        command = [
            f"{dataset_tool.resolve()}",
            "--stdout",
            "--tokenizer",
            f"{self.model_path}",
            "token-norm-dist",
            "--input-mean",
            "128",
            "--output-mean",
            "128",
            "--input-stdev",
            "0",
            "--output-stdev",
            "0",
            "--num-requests",
            "10",
        ]
        print(f"Running command: {' '.join(command)}")
        dataset_output = self.llm_venv.run_cmd(
            command,
            caller=check_output,
        )
        # Grab the stdout and write it to a dataset file for passing to suite.
        with open(self.dataset_path, "w") as dataset:
            dataset.write(dataset_output)

    def build_engine(self):
        if self.skip_engine_build:
            return

        build_cmd = \
            f"{self.mpirun_cmd} " \
            f"trtllm-bench " \
            f"--model {self.model_name} " \
            f"--model_path {self.model_path} " \
            f"--workspace {self.work_dir} " \
            f"build --tp_size {self.tp_size}"

        if self.quant is not None:
            build_cmd = f"{build_cmd} --quantization {self.quant}"

        build_cmd = f"{build_cmd} --dataset {self.dataset_path}"
        build_output = check_output(build_cmd,
                                    shell=True,
                                    env=self.llm_venv._new_env)

        for line in build_output.split("\n")[::-1]:
            if line.startswith("ENGINE SAVED:"):
                self.engine_path = Path(line.split(":")[1])
                break

    def run_bench(self):
        streaming = "--streaming" if self.streaming else ""
        benchmark_cmd = \
            f"{self.mpirun_cmd} " \
            f"trtllm-bench --model {self.model_name} --model_path {self.model_path} " \
            f"throughput " \
            f"--tp {self.tp_size} "
        if self.engine_path:
            benchmark_cmd += f"--engine_dir {self.engine_path} "
        benchmark_cmd += f" --dataset {self.dataset_path} {streaming}"

        if self.use_pytorch_backend:
            benchmark_cmd += " --backend pytorch"

        if self.extra_llm_api_options:
            benchmark_cmd += f" --extra_llm_api_options {self.extra_llm_api_options}"
        check_call(benchmark_cmd, shell=True, env=self.llm_venv._new_env)


@pytest.mark.parametrize("model_name", ["meta-llama/Meta-Llama-3-8B-Instruct"],
                         ids=["llama3-8b"])
@pytest.mark.parametrize("model_subdir",
                         ["llama-models-v3/llama-v3-8b-instruct-hf"],
                         ids=["llama-v3"])
@pytest.mark.parametrize("use_pytorch_backend", [True, False],
                         ids=["pytorch_backend", "trt_backend"])
def test_trtllm_bench_llmapi_launch(llm_root, llm_venv, model_name,
                                    model_subdir, use_pytorch_backend):
    runner = BenchRunner(llm_root=llm_root,
                         llm_venv=llm_venv,
                         model_name=model_name,
                         model_subdir=model_subdir,
                         streaming=False,
                         use_pytorch_backend=use_pytorch_backend,
                         use_mpirun=True,
                         tp_size=2)
    runner()


def trtllm_bench_prolog(
        llm_root,
        llm_venv,
        engine_dir: Optional[str],
        model_subdir,
        model_name: str,
        quant: str,
        streaming: bool,
        skip_engine_build: bool = False
) -> Union[Tuple[Path, Path, Path], Path]:
    ''' Optionally build engine and generate dataset for benchmark.

    Returns:
        Union[Tuple[Path, Path, Path], Path]:
            - Tuple containing model_path, engine_path, and dataset_path.
            - A single dataset_path object if skip_engine_build is True.
    '''

    llm_models = llm_models_root()
    # skip when llm_models_root is None
    if llm_models is None:
        return

    model_path = Path(llm_models, model_subdir).absolute()
    engine_path = None
    quant_name = quant if quant is not None else "FP16"
    stream_mode = "streaming" if streaming else "non-streaming"
    benchmark_name = f"trtllm-bench-sanity-{quant_name}-{stream_mode}"
    benchmark_name += "-pytorch-backend" if skip_engine_build else benchmark_name
    dataset_tool = Path(llm_root, "benchmarks", "cpp", "prepare_dataset.py")

    work_dir = Path(tempfile.TemporaryDirectory().name
                    ) if skip_engine_build else Path(engine_dir)
    dataset_path = Path(work_dir, f"{benchmark_name}.txt")
    # Clean up an existing directory if it exists
    shutil.rmtree(work_dir, ignore_errors=True)
    # Generate a small dataset to run a test.
    work_dir.mkdir(parents=True)
    dataset_output = llm_venv.run_cmd(
        [
            f"{dataset_tool.resolve()}",
            "--stdout",
            "--tokenizer",
            f"{model_path}",
            "token-norm-dist",
            "--input-mean",
            "128",
            "--output-mean",
            "128",
            "--input-stdev",
            "0",
            "--output-stdev",
            "0",
            "--num-requests",
            "10",
        ],
        caller=check_output,
    )
    # Grab the stdout and write it to a dataset file for passing to suite.
    with open(dataset_path, "w") as dataset:
        dataset.write(dataset_output)

    if not skip_engine_build:
        build_cmd = \
            f"trtllm-bench " \
            f"--model {model_name} " \
            f"--model_path {model_path} " \
            f"--workspace {work_dir} " \
            f"build --tp_size 1"

        if quant is not None:
            build_cmd = f"{build_cmd} --quantization {quant}"

        build_cmd = f"{build_cmd} --dataset {dataset_path}"
        build_output = check_output(build_cmd, shell=True)

        for line in build_output.split("\n")[::-1]:
            if line.startswith("ENGINE SAVED:"):
                engine_path = Path(line.split(":")[1])
                break

    return model_path, engine_path, dataset_path


@pytest.fixture
def get_tmp_file():
    return tempfile.mkstemp()


@pytest.fixture
def temp_extra_llm_api_options_file(request):
    if request.node.callspec.params['use_extra_config']:
        temp_dir = tempfile.gettempdir()
        temp_file_path = os.path.join(temp_dir, "extra_llm_api_options.yaml")
        try:
            extra_llm_api_options_dict = {
                "enable_chunked_prefill": False,
                "kv_cache_config": {
                    "enable_block_reuse": False,
                    "max_tokens": 40000
                }
            }

            pytorch_backend_config = {}
            if request.node.callspec.params['pytorch_backend_config']:
                pytorch_backend_config = {
                    "use_cuda_graph": True,
                    # trtllm-bench will set cuda_max_batch_size to
                    # max_batch_size, so the cuda_graph_batch_sizes is not
                    # needed.
                    # "cuda_graph_batch_sizes": [1, 2, 3],
                }
            # Flatten the pytorch_backend_config
            extra_llm_api_options_dict.update(pytorch_backend_config)

            with open(temp_file_path, 'w') as f:
                yaml.dump(extra_llm_api_options_dict, f)

            yield temp_file_path
        finally:
            if os.path.exists(temp_file_path):
                os.remove(temp_file_path)
    else:
        assert not request.node.callspec.params['pytorch_backend_config']
        yield None


@pytest.mark.parametrize("model_subdir", [
    "llama-3.1-model/Meta-Llama-3.1-8B",
],
                         ids=lambda x: x.strip("-"))
@pytest.mark.parametrize(
    "model_name",
    [
        "meta-llama/Llama-3.1-8B",
    ],
)
@pytest.mark.parametrize("quant", [None, "FP8"], ids=["FP16", "FP8"])
@pytest.mark.parametrize("streaming", ["", "--streaming"],
                         ids=["non-streaming", "streaming"])
@pytest.mark.parametrize("use_extra_config", [True, False],
                         ids=["extra_config", ""])
@pytest.mark.parametrize("pytorch_backend_config", [False], ids=[""])
def test_trtllm_bench_sanity(llm_root, llm_venv, engine_dir, model_subdir,
                             model_name, quant, streaming, use_extra_config,
                             pytorch_backend_config,
                             temp_extra_llm_api_options_file):
    '''
    sanity check on the new benchmark script to make sure it works
    - meta-llama/Llama-3.1-8B for baseline
    - fp16 and fp8 to test quantization
    '''

    model_path, engine_path, dataset_path = trtllm_bench_prolog(
        llm_root, llm_venv, engine_dir, model_subdir, model_name, quant,
        "streaming" in streaming)

    benchmark_cmd = \
        f"trtllm-bench --model {model_name} --model_path {model_path} " \
        f"throughput --engine_dir {engine_path} " \
        f"--dataset {dataset_path} {streaming}"

    assert not pytorch_backend_config
    if use_extra_config:
        benchmark_cmd += f" --extra_llm_api_options {temp_extra_llm_api_options_file}"
    check_call(benchmark_cmd, shell=True)


@pytest.mark.parametrize(
    "model_name, llama_model_root, use_extra_config, pytorch_backend_config",
    [('meta-llama/Llama-3.1-8B', 'llama-3.1-8b', False, False),
     pytest.param('meta-llama/Llama-3.1-8B',
                  'llama-3.1-8b-instruct-hf-fp8',
                  True,
                  False,
                  marks=skip_pre_hopper),
     pytest.param('meta-llama/Llama-3.1-8B',
                  'llama-3.1-8b-instruct-hf-fp8',
                  True,
                  True,
                  marks=skip_pre_hopper),
     pytest.param('meta-llama/Llama-3.1-8B',
                  'llama-3.1-8b-hf-nvfp4',
                  False,
                  False,
                  marks=skip_pre_blackwell)],
    indirect=['llama_model_root'])
def test_trtllm_bench_pytorch_backend_sanity(llm_root, llm_venv,
                                             llama_model_root, model_name,
                                             use_extra_config,
                                             pytorch_backend_config,
                                             temp_extra_llm_api_options_file):
    '''
    sanity check on latency benchmark for LLM API with PyTorch backend
    '''
    model_path, _, dataset_path = trtllm_bench_prolog(llm_root,
                                                      llm_venv,
                                                      None,
                                                      llama_model_root,
                                                      model_name,
                                                      False,
                                                      False,
                                                      skip_engine_build=True)

    benchmark_cmd = \
        f"trtllm-bench --model {model_name} --model_path {model_path} " \
        f"throughput " \
        f"--dataset {dataset_path} --backend 'pytorch'"

    mapping = {
        "Meta-Llama-3.1-8B": 19.4,
        "Llama-3.1-8B-Instruct-FP8": 12.0,
        "Meta-Llama-3.1-8B-NVFP4": 10.2
    }
    if use_extra_config:
        benchmark_cmd += f" --extra_llm_api_options {temp_extra_llm_api_options_file}"

    model_id = llama_model_root.split(r"/")[-1]
    if "nvfp4-quantized" in llama_model_root:
        model_id += "-NVFP4"
    with tempfile.NamedTemporaryFile(mode='w+t',
                                     suffix=f".{model_id}.log",
                                     dir="./",
                                     delete=True,
                                     delete_on_close=True) as running_log:
        check_call(benchmark_cmd, shell=True, stdout=running_log)
        if model_id in mapping and not use_extra_config:
            # extra config defines max kv cache tokens number to be 40000 which makes the checking
            # the checking process not unified.
            _check_mem_usage(running_log, [mapping[model_id], 0, 0, 0])


def test_trtllm_bench_mgmn(llm_root, llm_venv):
    model_name = "meta-llama/Llama-3.1-8B"
    llama_model_dir = Path(
        llm_models_root()) / "llama-3.1-model/Llama-3.1-8B-Instruct"
    _, _, dataset_path = trtllm_bench_prolog(llm_root,
                                             llm_venv,
                                             engine_dir=None,
                                             model_subdir=llama_model_dir,
                                             model_name=model_name,
                                             quant=None,
                                             streaming=False,
                                             skip_engine_build=True)

    benchmark_cmd = \
            f"mpirun --allow-run-as-root -n 2 trtllm-llmapi-launch trtllm-bench --model {model_name} " \
            f"--model_path {llama_model_dir} " \
            f"throughput " \
            f"--dataset {str(dataset_path)} --backend pytorch --tp 2"

    model_name = model_name.split(r"/")[-1]
    with tempfile.NamedTemporaryFile(mode='w+t',
                                     suffix=f".{model_name}.log",
                                     dir="./",
                                     delete=True,
                                     delete_on_close=True) as running_log:
        check_call(benchmark_cmd,
                   shell=True,
                   stdout=running_log,
                   env=llm_venv._new_env)
        _check_mem_usage(running_log, [30, 0, 0, 0])


@pytest.mark.parametrize("model_subdir", [
    "llama-3.1-model/Meta-Llama-3.1-8B",
],
                         ids=lambda x: x.strip("-"))
@pytest.mark.parametrize(
    "model_name",
    [
        "meta-llama/Llama-3.1-8B",
    ],
)
@pytest.mark.parametrize("quant", [None, "FP8"], ids=["FP16", "FP8"])
def test_trtllm_bench_latency_sanity(llm_root, llm_venv, engine_dir,
                                     model_subdir, model_name, quant):
    '''
    sanity check on the new benchmark script to make sure it works
    - meta-llama/Llama-3.1-8B for baseline
    - fp16 and fp8 to test quantization
    '''

    model_path, engine_path, dataset_path = trtllm_bench_prolog(llm_root,
                                                                llm_venv,
                                                                engine_dir,
                                                                model_subdir,
                                                                model_name,
                                                                quant,
                                                                streaming=True)

    benchmark_cmd = \
        f"trtllm-bench --model {model_path} latency --engine_dir {engine_path} " \
        f"--dataset {dataset_path}"
    check_call(benchmark_cmd, shell=True)


@pytest.mark.parametrize(
    "model_name",
    [
        "meta-llama/Llama-3.1-8B",
    ],
)
def test_trtllm_bench_help_sanity(model_name):
    '''
    Sanity check that the options are defined properly by printing out help
    '''
    check_call("trtllm-bench --help", shell=True)
    check_call(f"trtllm-bench --model {model_name} build --help", shell=True)
    check_call(f"trtllm-bench --model {model_name} throughput --help",
               shell=True)
    check_call(f"trtllm-bench --model {model_name} latency --help", shell=True)


@pytest.mark.parametrize("request_rate", [False, True],
                         ids=["", "enable_request_rate"])
@pytest.mark.parametrize("concurrency", [False, True],
                         ids=["", "enable_concurrency"])
def test_trtllm_bench_request_rate_and_concurrency(llm_root, llm_venv,
                                                   engine_dir, request_rate,
                                                   concurrency):
    '''
    sanity check on the trtllm-bench new request rate and concurrency API
    '''
    model_subdir = "llama-3.1-model/Meta-Llama-3.1-8B"
    model_name = "meta-llama/Llama-3.1-8B"

    model_path, engine_path, dataset_path = trtllm_bench_prolog(llm_root,
                                                                llm_venv,
                                                                engine_dir,
                                                                model_subdir,
                                                                model_name,
                                                                quant=None,
                                                                streaming=False)

    benchmark_cmd = \
        f"trtllm-bench --model {model_path} throughput --engine_dir {engine_path} " \
        f"--dataset {dataset_path}"

    if request_rate:
        benchmark_cmd += " --request_rate 100"
    if concurrency:
        benchmark_cmd += " --concurrency 100"

    print(f"cmd: {benchmark_cmd}")

    if request_rate and concurrency:
        # negative test, request rate and concurrency should not be turned on at the same time
        check_call_negative_test(benchmark_cmd, shell=True)
    else:
        check_call(benchmark_cmd, shell=True)


@pytest.mark.parametrize("model_subdir", [
    "llama-3.1-model/Meta-Llama-3.1-8B",
],
                         ids=lambda x: x.strip("-"))
@pytest.mark.parametrize(
    "model_name",
    [
        "meta-llama/Llama-3.1-8B",
    ],
)
@pytest.mark.parametrize("streaming", [True, False],
                         ids=["non-streaming", "streaming"])
@pytest.mark.parametrize("backend", [None, "pytorch"], ids=["TRT", "PyTorch"])
def test_trtllm_bench_iteration_log(llm_root, llm_venv, model_name,
                                    model_subdir, streaming, backend):
    '''
    Test the iteration log functionality with necessary options
    '''
    iteration_log = None
    engine_dir = None

    try:
        skip_engine_build = backend is not None
        iteration_log = tempfile.mkstemp(dir="/tmp", suffix=".txt")[1]
        if not skip_engine_build:
            engine_dir = tempfile.mkdtemp(dir="/tmp")

        model_path, engine_path, dataset_path = trtllm_bench_prolog(
            llm_root,
            llm_venv,
            engine_dir,
            model_subdir,
            model_name,
            quant=None,
            skip_engine_build=skip_engine_build,
            streaming=streaming)

        benchmark_cmd = \
            f"trtllm-bench --model {model_name} --model_path {model_path} " \
            f"throughput --dataset {dataset_path} --iteration_log {iteration_log}"

        if streaming:
            benchmark_cmd += " --streaming"

        if skip_engine_build:
            assert engine_path is None, "Engine path should be None"
            benchmark_cmd += f" --backend {backend}"
        else:
            assert engine_path is not None, "Engine path should not be None"
            benchmark_cmd += f" --engine_dir {engine_path}"

        if skip_engine_build:
            model_name = model_name.split("/")[-1]
            with tempfile.NamedTemporaryFile(
                    mode='w+t',
                    suffix=f".{model_name}_{streaming}.log",
                    dir="./",
                    delete=True,
                    delete_on_close=True) as running_log:
                check_call(benchmark_cmd, shell=True, stdout=running_log)
                _check_mem_usage(running_log, [19.4, 0, 0, 0])
        else:
            check_call(benchmark_cmd, shell=True)

        assert os.path.exists(
            iteration_log
        ), f"Iteration log file {iteration_log} was not created."
        if os.path.getsize(iteration_log) == 0:
            raise AssertionError(
                f"Iteration log file {iteration_log} is empty.")
    finally:
        if iteration_log:
            shutil.rmtree(iteration_log, ignore_errors=True)
        if engine_dir:
            shutil.rmtree(engine_dir, ignore_errors=True)


def test_chatglm_6b_sanity(chatglm_6b_example_root, llm_venv, cmodel_dir,
                           engine_dir):
    llm_models = llm_models_root()

    # skip when llm_models_root is None
    if llm_models is None:
        return

    # Use `chatglm_6b_example_root` as temporary tokenizer path since we need replace the `tokenization_chatglm.py`
    model_path = Path(llm_models) / 'chatglm-6b'
    for file in (list(model_path.glob("*.py")) +
                 list(model_path.glob("*.json")) +
                 list(model_path.glob("ice_text.model"))):
        print(file.name)
        if "tokenization_chatglm.py" in file.name:
            continue
        shutil.copy(
            file,
            chatglm_6b_example_root + "/chatglm-6b/tokenization_chatglm.py")

    dtype = 'float16'
    ckpt_dir = convert_weights(llm_venv=llm_venv,
                               example_root=chatglm_6b_example_root,
                               cmodel_dir=cmodel_dir,
                               model='chatglm-6b',
                               model_path=str(model_path),
                               data_type=dtype)
    build_cmd = [
        "trtllm-build",
        f"--checkpoint_dir={ckpt_dir}",
        f"--output_dir={engine_dir}",
        f"--max_batch_size={8}",
        f"--max_input_len={924}",
        f"--max_seq_len={1024}",
        f"--max_beam_width={1}",
        f"--gemm_plugin={dtype}",
        f"--gpt_attention_plugin={dtype}",
        "--context_fmha=disable",
    ]
    check_call(" ".join(build_cmd), shell=True, env=llm_venv._new_env)
    run_cmd = [
        f"{chatglm_6b_example_root}/../run.py",
        f"--engine_dir={engine_dir}",
        f"--tokenizer_dir={chatglm_6b_example_root}",
        "--max_output_len=10",
    ]
    venv_check_call(llm_venv, run_cmd)


def test_chatglm2_6b_sanity(chatglm2_6b_example_root, llm_venv, cmodel_dir,
                            engine_dir):
    llm_models = llm_models_root()
    # skip when llm_models_root is None
    if llm_models is None:
        return

    dtype = 'float16'
    ckpt_dir = convert_weights(llm_venv=llm_venv,
                               example_root=chatglm2_6b_example_root,
                               cmodel_dir=cmodel_dir,
                               model='chatglm2-6b',
                               model_path=f'{llm_models}/chatglm2-6b',
                               data_type=dtype)
    build_cmd = [
        "trtllm-build",
        f"--checkpoint_dir={ckpt_dir}",
        f"--output_dir={engine_dir}",
        f"--max_batch_size={8}",
        f"--max_input_len={924}",
        f"--max_seq_len={1024}",
        f"--max_beam_width={1}",
        f"--gemm_plugin={dtype}",
        f"--gpt_attention_plugin={dtype}",
    ]
    check_call(" ".join(build_cmd), shell=True, env=llm_venv._new_env)
    run_cmd = [
        f"{chatglm2_6b_example_root}/../run.py", f"--engine_dir={engine_dir}",
        f"--tokenizer_dir={llm_models}/chatglm2-6b", "--max_output_len=10"
    ]
    venv_check_call(llm_venv, run_cmd)


def test_chatglm3_6b_sanity(chatglm3_6b_example_root, llm_venv, cmodel_dir,
                            engine_dir):
    llm_models = llm_models_root()
    # skip when llm_models_root is None
    if llm_models is None:
        return

    dtype = 'float16'
    ckpt_dir = convert_weights(llm_venv=llm_venv,
                               example_root=chatglm3_6b_example_root,
                               cmodel_dir=cmodel_dir,
                               model='chatglm3-6b',
                               model_path=f'{llm_models}/chatglm3-6b',
                               data_type=dtype)
    build_cmd = [
        "trtllm-build",
        f"--checkpoint_dir={ckpt_dir}",
        f"--output_dir={engine_dir}",
        f"--max_batch_size={8}",
        f"--max_input_len={924}",
        f"--max_seq_len={1024}",
        f"--max_beam_width={1}",
        f"--gemm_plugin={dtype}",
        f"--gpt_attention_plugin={dtype}",
    ]
    check_call(" ".join(build_cmd), shell=True, env=llm_venv._new_env)
    run_cmd = [
        f"{chatglm3_6b_example_root}/../run.py", f"--engine_dir={engine_dir}",
        f"--tokenizer_dir={llm_models}/chatglm3-6b", "--max_output_len=10"
    ]
    venv_check_call(llm_venv, run_cmd)


@pytest.mark.parametrize("data_type", ["float16", "bfloat16"])
def test_glm_10b_sanity(glm_10b_example_root, llm_venv, data_type, cmodel_dir,
                        engine_dir):
    llm_models = llm_models_root()
    # skip when llm_models_root is None
    if llm_models is None:
        return

    dtype = 'float16'
    ckpt_dir = convert_weights(llm_venv=llm_venv,
                               example_root=glm_10b_example_root,
                               cmodel_dir=cmodel_dir,
                               model='glm-10b',
                               model_path=f'{llm_models}/glm-10b',
                               data_type=dtype)
    build_cmd = [
        "trtllm-build",
        f"--checkpoint_dir={ckpt_dir}",
        f"--output_dir={engine_dir}",
        f"--max_batch_size={8}",
        f"--max_input_len={924}",
        f"--max_seq_len={1024}",
        f"--max_beam_width={1}",
        f"--gemm_plugin={dtype}",
        f"--gpt_attention_plugin={dtype}",
        "--context_fmha=disable",
    ]
    check_call(" ".join(build_cmd), shell=True, env=llm_venv._new_env)
    run_cmd = [
        f"{glm_10b_example_root}/../run.py", f"--engine_dir={engine_dir}",
        f"--tokenizer_dir={llm_models}/glm-10b", "--max_output_len=10"
    ]
    venv_check_call(llm_venv, run_cmd)


@pytest.mark.parametrize("query_type", ["mha", "mqa", "gqa"])
@pytest.mark.parametrize("use_py_session", [False, True],
                         ids=["use_cpp_session", "use_py_session"])
@pytest.mark.parametrize("gpu_weight_percent", [-1, 0, 0.8],
                         ids=["", "gpu_percent_0", "gpu_percent_0_8"])
def test_falcon_e2e(falcon_example_root, llm_venv, engine_dir, query_type,
                    use_py_session, gpu_weight_percent):
    print(f"Build engines... query_type: {query_type}")

    dtype = "float16"
    config = {
        'architecture': 'FalconForCausalLM',
        'dtype': dtype,
        'num_hidden_layers': 2,
        'num_attention_heads': 16,
        'num_key_value_heads': 16,
        'hidden_size': 4096,
        'vocab_size': 65024,
        'position_embedding_type': 'rope_gpt_neox',
        'max_position_embeddings': 2048,
        'hidden_act': 'gelu',
        'bias': False,
        'parallel_attention': False,
        'new_decoder_architecture': False,
    }
    if query_type == 'mha':
        config['position_embedding_type'] = 'alibi_with_scale'
    elif query_type == 'mqa':
        config['num_key_value_heads'] = 1
        config['parallel_attention'] = True
    elif query_type == 'gqa':
        config['num_key_value_heads'] = 4
        config['new_decoder_architecture'] = True

    # Save the dummy-weight checkpoint config.json to engine_dir
    if not os.path.exists(engine_dir):
        os.makedirs(engine_dir)
    ckpt_config_path = os.path.join(engine_dir, 'ckpt_config.json')
    with open(ckpt_config_path, 'w') as f:
        json.dump(config, f, indent=4)

    build_cmd = [
        "trtllm-build",
        f"--model_config={ckpt_config_path}",
        f"--output_dir={engine_dir}",
        "--log_level=verbose",
        f"--max_batch_size={1}",
        f"--max_input_len={1024}",
        f"--output_dir={engine_dir}",
        "--log_level=verbose",
    ]

    if gpu_weight_percent == -1:
        build_cmd.append(f"--gemm_plugin={dtype}")
    else:
        build_cmd.extend(["--gemm_plugin=disable", "--weight_streaming"])

    if query_type in ('mqa', 'gqa'):
        build_cmd.extend([f"--gpt_attention_plugin={dtype}"])
    check_call(" ".join(build_cmd), shell=True, env=llm_venv._new_env)

    print("Run inference...")
    run_cmd = [
        f"{falcon_example_root}/../run.py",
        "--max_output_len=2",
        "--log_level=verbose",
        f"--engine_dir={engine_dir}",
    ]
    if use_py_session:
        run_cmd.extend(["--use_py_session"])
    if gpu_weight_percent != -1:
        run_cmd.append(f"--gpu_weights_percent={gpu_weight_percent}")

    venv_check_call(llm_venv, run_cmd)


@pytest.mark.parametrize("enable_fp8", [False, True],
                         ids=["enable_fp8", "disable_fp8"])
@pytest.mark.parametrize("enable_ibf", [False, True],
                         ids=["enable_ibf", "disable_ibf"])
@pytest.mark.parametrize("use_py_session", [False, True],
                         ids=["use_cpp_session", "use_py_session"])
def test_falcon_gqa_e2e(falcon_example_root, llm_venv, engine_dir, enable_fp8,
                        enable_ibf, use_py_session):
    dtype = "float16"
    config = {
        'architecture': 'FalconForCausalLM',
        'dtype': dtype,
        'num_hidden_layers': 2,
        'num_attention_heads': 16,
        'num_key_value_heads': 4,
        'hidden_size': 4096,
        'vocab_size': 65024,
        'position_embedding_type': 'rope_gpt_neox',
        'max_position_embeddings': 2048,
        'hidden_act': 'gelu',
        'bias': False,
        'parallel_attention': False,
        'new_decoder_architecture': True,
    }
    if enable_fp8:
        config['quantization'] = {
            'quant_algo': 'FP8',
            'kv_cache_quant_algo': 'FP8'
        }

    # Save the dummy-weight checkpoint config.json to engine_dir
    if not os.path.exists(engine_dir):
        os.makedirs(engine_dir)
    ckpt_config_path = os.path.join(engine_dir, 'ckpt_config.json')
    with open(ckpt_config_path, 'w') as f:
        json.dump(config, f, indent=4)

    build_cmd = [
        "trtllm-build", f"--model_config={ckpt_config_path}",
        f"--output_dir={engine_dir}", "--log_level=verbose",
        f"--gemm_plugin={dtype}", f"--gpt_attention_plugin={dtype}",
        "--max_batch_size=8"
    ]
    if enable_ibf:
        build_cmd.extend(
            ["--remove_input_padding=enable", "--paged_kv_cache=enable"])
    check_call(" ".join(build_cmd), shell=True, env=llm_venv._new_env)

    print("Run inference...")
    run_cmd = [
        f"{falcon_example_root}/../run.py",
        "--max_output_len=2",
        "--log_level=verbose",
        f"--engine_dir={engine_dir}",
    ]
    if use_py_session:
        run_cmd.extend(["--use_py_session"])
    venv_check_call(llm_venv, run_cmd)


def test_mistral_large_hidden_vocab_size(llama_example_root, llm_venv,
                                         llama_tokenizer_model_root,
                                         engine_dir):
    """RCCA https://nvbugs/4753548"""
    config = {
        "architecture": "LlamaForCausalLM",
        "dtype": "float16",
        "vocab_size": 131072,
        "hidden_size": 16384,
        "num_hidden_layers": 1,
        "num_attention_heads": 96,
        "hidden_act": "silu",
        "logits_dtype": "float32",
        "norm_epsilon": 1e-06,
        "position_embedding_type": "rope_gpt_neox",
        "max_position_embeddings": 131072,
        "num_key_value_heads": 8,
        "intermediate_size": 36864,
        "head_size": 128,
    }

    # Save the dummy-weight checkpoint config.json to engine_dir
    if not os.path.exists(engine_dir):
        os.makedirs(engine_dir)
    ckpt_config_path = os.path.join(engine_dir, 'ckpt_config.json')
    with open(ckpt_config_path, 'w') as f:
        json.dump(config, f, indent=4)

    build_cmd = [
        "trtllm-build",
        f"--model_config={ckpt_config_path}",
        f"--output_dir={engine_dir}",
        "--max_input_len=8096",
        "--max_seq_len=52488",
        "--max_num_tokens=52488",
        "--gemm_plugin=float16",
        "--gpt_attention_plugin=float16",
        "--paged_kv_cache=enable",
        "--remove_input_padding=enable",
        "--max_batch_size=32",
    ]
    check_call(" ".join(build_cmd), shell=True, env=llm_venv._new_env)

    print("Run inference...")
    run_cmd = [
        f"{llama_example_root}/../../../run.py",
        "--max_output_len=20",
        f"--engine_dir={engine_dir}",
        f"--tokenizer_dir={llama_tokenizer_model_root}",
    ]
    venv_check_call(llm_venv, run_cmd)


def test_trtllm_serve_example(llm_root, llm_venv):
    example_root = Path(os.path.join(llm_root, "examples", "serve"))
    test_root = unittest_path() / "llmapi" / "apps"
    llm_venv.run_cmd([
        "-m", "pip", "install", "-r",
        os.path.join(example_root, "requirements.txt")
    ])
    llm_venv.run_cmd(
        ["-m", "pytest",
         str(test_root / "_test_trtllm_serve_example.py")])


def test_trtllm_serve_multimodal_example(llm_root, llm_venv):
    example_root = Path(os.path.join(llm_root, "examples", "serve"))
    test_root = unittest_path() / "llmapi" / "apps"
    llm_venv.run_cmd([
        "-m", "pip", "install", "-r",
        os.path.join(example_root, "requirements.txt")
    ])
    llm_venv.run_cmd([
        "-m", "pytest",
        str(test_root / "_test_trtllm_serve_multimodal_example.py")
    ])


def test_openai_misc_example(llm_root, llm_venv):
    test_root = unittest_path() / "llmapi" / "apps"
    llm_venv.run_cmd(["-m", "pytest", str(test_root / "_test_openai_misc.py")])


def test_openai_completions_example(llm_root, llm_venv):
    test_root = unittest_path() / "llmapi" / "apps"
    llm_venv.run_cmd(
        ["-m", "pytest",
         str(test_root / "_test_openai_completions.py")])


def test_openai_chat_example(llm_root, llm_venv):
    example_root = Path(os.path.join(llm_root, "examples", "apps"))
    test_root = unittest_path() / "llmapi" / "apps"
    llm_venv.run_cmd([
        "-m", "pip", "install", "-r",
        os.path.join(example_root, "requirements.txt")
    ])

    llm_venv.run_cmd(["-m", "pytest", str(test_root / "_test_openai_chat.py")])


def test_openai_reasoning(llm_root, llm_venv):
    test_root = unittest_path() / "llmapi" / "apps"
    llm_venv.run_cmd(
        ["-m", "pytest",
         str(test_root / "_test_openai_reasoning.py")])


def test_openai_chat_multimodal_example(llm_root, llm_venv):
    example_root = Path(os.path.join(llm_root, "examples", "apps"))
    test_root = unittest_path() / "llmapi" / "apps"
    llm_venv.run_cmd([
        "-m", "pip", "install", "-r",
        os.path.join(example_root, "requirements.txt")
    ])

    llm_venv.run_cmd(
        ["-m", "pytest",
         str(test_root / "_test_openai_chat_multimodal.py")])


def test_openai_chat_structural_tag_example(llm_venv):
    test_root = unittest_path() / "llmapi" / "apps"

    llm_venv.run_cmd([
        "-m", "pytest",
        str(test_root / "_test_openai_chat_structural_tag.py")
    ])


@pytest.mark.skip_less_device(2)
@pytest.mark.skip_less_device_memory(40000)
def test_openai_multi_chat_example(llm_root, llm_venv):
    example_root = Path(os.path.join(llm_root, "examples", "apps"))
    test_root = unittest_path() / "llmapi" / "apps"
    llm_venv.run_cmd([
        "-m", "pip", "install", "-r",
        os.path.join(example_root, "requirements.txt")
    ])

    llm_venv.run_cmd(
        ["-m", "pytest",
         str(test_root / "_test_openai_multi_chat.py")])


@skip_nvlink_inactive
@pytest.mark.skip_less_device(4)
@pytest.mark.skip_less_device_memory(80000)
def test_openai_consistent_chat(llm_root, llm_venv):
    example_root = Path(os.path.join(llm_root, "examples", "apps"))
    test_root = unittest_path() / "llmapi" / "apps"
    llm_venv.run_cmd([
        "-m", "pip", "install", "-r",
        os.path.join(example_root, "requirements.txt")
    ])

    llm_venv.run_cmd(
        ["-m", "pytest",
         str(test_root / "_test_openai_consistent_chat.py")])


@skip_nvlink_inactive
@pytest.mark.skip_less_device(4)
@pytest.mark.skip_less_device_memory(80000)
def test_openai_multinodes_chat_tp16pp1(llm_root, llm_venv):
    example_root = Path(os.path.join(llm_root, "examples", "apps"))
    test_root = unittest_path() / "llmapi" / "apps"
    llm_venv.run_cmd([
        "-m", "pip", "install", "-r",
        os.path.join(example_root, "requirements.txt")
    ])

    llm_venv.run_cmd([
        "-m", "pytest", "-k", "tp16pp1",
        str(test_root / "_test_openai_multi_nodes.py")
    ])


@skip_nvlink_inactive
@pytest.mark.skip_less_device(4)
@pytest.mark.skip_less_device_memory(80000)
def test_openai_multinodes_chat_tp8pp2(llm_root, llm_venv):
    example_root = Path(os.path.join(llm_root, "examples", "apps"))
    test_root = unittest_path() / "llmapi" / "apps"
    llm_venv.run_cmd([
        "-m", "pip", "install", "-r",
        os.path.join(example_root, "requirements.txt")
    ])

    llm_venv.run_cmd([
        "-m", "pytest", "-k", "tp8pp2",
        str(test_root / "_test_openai_multi_nodes.py")
    ])


@pytest.mark.skip_less_device_memory(80000)
def test_trtllm_benchmark_serving(llm_root, llm_venv):
    example_root = Path(os.path.join(llm_root, "examples", "apps"))
    test_root = unittest_path() / "llmapi" / "apps"
    llm_venv.run_cmd([
        "-m", "pip", "install", "-r",
        os.path.join(example_root, "requirements.txt")
    ])

    llm_venv.run_cmd(
        ["-m", "pytest",
         str(test_root / "_test_trtllm_serve_benchmark.py")])


def test_build_time_benchmark_sanity(llm_root, llm_venv):
    temp = tempfile.TemporaryDirectory()
    llm_venv.run_cmd([
        str(Path(llm_root) / "tests/microbenchmarks/build_time_dashboard.py"),
        '-m',
        temp.name,
    ])


### Pivot-To-Python examples
def test_ptp_quickstart(llm_root, llm_venv):
    example_root = Path(os.path.join(llm_root, "examples", "pytorch"))

    src = f"{llm_models_root()}/llama-3.1-model/Llama-3.1-8B-Instruct"
    dst = f"{llm_venv.get_working_directory()}/meta-llama/Llama-3.1-8B-Instruct"
    os.makedirs(os.path.dirname(dst), exist_ok=True)
    os.symlink(src, dst, target_is_directory=True)

    with tempfile.NamedTemporaryFile(mode='w+t',
                                     suffix=".Llama-3.1-8B-Instruct.log",
                                     dir="./",
                                     delete=True,
                                     delete_on_close=True) as running_log:
        venv_check_call(llm_venv, [str(example_root / "quickstart.py")],
                        stdout=running_log)
        _check_mem_usage(running_log, [4.60, 0, 0, 0])


@pytest.mark.parametrize("model_name,model_path", [
    ("Llama3.1-8B-BF16", "llama-3.1-model/Meta-Llama-3.1-8B"),
    ("Llama3.2-11B-BF16", "llama-3.2-models/Llama-3.2-11B-Vision"),
    ("Nemotron4_4B-BF16", "nemotron/Minitron-4B-Base"),
    ("Nemotron-H-8B", "Nemotron-H-8B-Base-8K"),
    ("Qwen3-30B-A3B", "Qwen3/Qwen3-30B-A3B"),
    pytest.param('Llama3.1-8B-NVFP4',
                 'nvfp4-quantized/Meta-Llama-3.1-8B',
                 marks=skip_pre_blackwell),
    pytest.param('Llama3.1-8B-FP8',
                 'llama-3.1-model/Llama-3.1-8B-Instruct-FP8',
                 marks=skip_pre_hopper),
    pytest.param('Llama3.1-70B-NVFP4',
                 'nvfp4-quantized/Meta-Llama-3.1-70B',
                 marks=skip_pre_blackwell),
    pytest.param('Llama3.1-70B-FP8',
                 'llama-3.1-model/Llama-3.1-70B-Instruct-FP8',
                 marks=skip_pre_hopper),
    pytest.param('Nemotron-Super-49B-v1-NVFP4',
                 'nvfp4-quantized/Llama-3_3-Nemotron-Super-49B-v1_nvfp4_hf',
                 marks=skip_pre_hopper),
    pytest.param('Nemotron-Super-49B-v1-FP8',
                 'nemotron-nas/Llama-3_3-Nemotron-Super-49B-v1-FP8',
                 marks=skip_pre_hopper),
    pytest.param('Mixtral-8x7B-NVFP4',
                 'nvfp4-quantized/Mixtral-8x7B-Instruct-v0.1',
                 marks=skip_pre_blackwell),
    pytest.param('Mixtral-8x7B-FP8',
                 'Mixtral-8x7B-Instruct-v0.1-fp8',
                 marks=skip_pre_blackwell),
])
def test_ptp_quickstart_advanced(llm_root, llm_venv, model_name, model_path):
    print(f"Testing {model_name}.")
    example_root = Path(os.path.join(llm_root, "examples", "pytorch"))
    if model_name == "Nemotron-H-8B":
        llm_venv.run_cmd([
            str(example_root / "quickstart_advanced.py"),
            "--disable_kv_cache_reuse",
            "--max_batch_size=8",
            "--model_dir",
            f"{llm_models_root()}/{model_path}",
        ])
    else:
        mapping = {
            "Llama3.1-8B-BF16": 18.60,
            "Llama3.2-11B-BF16": 18.88,
            "Nemotron4_4B-BF16": 12.50,
            "Llama3.1-8B-FP8": 13.05,
            "Llama3.1-8B-NVFP4": 10.2
        }
        with tempfile.NamedTemporaryFile(mode='w+t',
                                         suffix=f".{model_name}.log",
                                         dir="./",
                                         delete=True,
                                         delete_on_close=True) as running_log:
            cmds = [
                str(example_root / "quickstart_advanced.py"),
                "--enable_chunked_prefill",
                f"--model_dir={llm_models_root()}/{model_path}",
            ]
            if "Qwen3" in model_name:
                cmds.append(f"--kv_cache_fraction=0.6")
            llm_venv.run_cmd(cmds, stdout=running_log)
            if model_name in mapping:
                _check_mem_usage(running_log, [mapping[model_name], 0, 0, 0])


@pytest.mark.parametrize("model_name,model_path", [
    ("DeepSeek-V3-Lite-BF16", "DeepSeek-V3-Lite/bf16"),
])
def test_ptq_quickstart_advanced_mtp(llm_root, llm_venv, model_name,
                                     model_path):
    print(f"Testing {model_name}.")
    example_root = Path(os.path.join(llm_root, "examples", "pytorch"))
    with tempfile.NamedTemporaryFile(mode='w+t',
                                     suffix=f".{model_name}.log",
                                     dir="./",
                                     delete=True,
                                     delete_on_close=True) as running_log:
        llm_venv.run_cmd(
            [
                str(example_root / "quickstart_advanced.py"),
                "--use_cuda_graph",
                "--spec_decode_nextn",
                "1",  # test 1 MTP module
                "--spec_decode_algo",
                "MTP",
                "--model_dir",
                f"{llm_models_root()}/{model_path}",
            ],
            stdout=running_log)
        _check_mem_usage(running_log, [54.50, 0, 0, 0])


<<<<<<< HEAD
@pytest.mark.skip_less_device(4)
def test_ptq_quickstart_advanced_bs1(llm_root, llm_venv):
    model_name = "DeepSeek-V3-Lite-FP8"
    model_path = "DeepSeek-V3-Lite/fp8"
    print(f"Testing {model_name}.")
    example_root = Path(os.path.join(llm_root, "examples", "pytorch"))
    llm_venv.run_cmd([
        str(example_root / "quickstart_advanced.py"),
        "--use_cuda_graph",
        "--cuda_graph_padding_enabled",
        "--cuda_graph_batch_sizes",
        "8",
        "--disable_overlap_scheduler",
        "--enable_attention_dp",
        "--tp_size",
        "4",
        "--moe_ep_size",
        "4",
        "--prompt",
        "\"NVIDIA is a great company because\"",
        "--model_dir",
        f"{llm_models_root()}/{model_path}",
    ])
=======
@pytest.mark.parametrize("model_name,model_path", [
    ("Llama-3.1-8B-Instruct", "llama-3.1-model/Llama-3.1-8B-Instruct"),
])
def test_ptq_quickstart_advanced_ngram(llm_root, llm_venv, model_name,
                                       model_path):
    print(f"Testing {model_name}.")
    example_root = Path(os.path.join(llm_root, "examples", "pytorch"))
    with tempfile.NamedTemporaryFile(mode='w+t',
                                     suffix=f".{model_name}.log",
                                     dir="./",
                                     delete=True,
                                     delete_on_close=True) as running_log:
        llm_venv.run_cmd([
            str(example_root / "quickstart_advanced.py"),
            "--disable_overlap_scheduler",
            "--spec_decode_nextn",
            "4",
            "--max_matching_ngram_size",
            "2",
            "--spec_decode_algo",
            "NGRAM",
            "--model_dir",
            f"{llm_models_root()}/{model_path}",
        ],
                         stdout=running_log)
        _check_mem_usage(running_log, [4.60, 0, 0, 0])
>>>>>>> f414a079


@pytest.mark.skip_less_device_memory(80000)
@pytest.mark.skip_less_device(8)
@skip_pre_hopper
@skip_post_blackwell
@pytest.mark.parametrize("model_path", ['DeepSeek-V3'])
def test_ptp_quickstart_advanced_deepseek_v3_2nodes_8gpus(
        llm_root, llm_venv, model_path):
    # "RCCA https://nvbugs/5163844"
    print(f"Testing {model_path}.")
    example_root = Path(os.path.join(llm_root, "examples", "pytorch"))
    run_cmd = [
        "trtllm-llmapi-launch",
        "python3",
        str(example_root / "quickstart_advanced.py"),
        f"--model_dir={llm_models_root()}/{model_path}",
        "--moe_ep_size=8",
        "--tp_size=16",
        "--use_cuda_graph",
        f"--kv_cache_fraction={_MEM_FRACTION_50}",
        "--max_batch_size=32",
        "--max_num_tokens=2048",
        "--disable_kv_cache_reuse",
    ]
    check_call(" ".join(run_cmd), shell=True, env=llm_venv._new_env)


@pytest.mark.parametrize("model_name,model_path,eagle_model_path", [
    ("Llama-3.1-8b-Instruct", "llama-3.1-model/Llama-3.1-8B-Instruct",
     "EAGLE3-LLaMA3.1-Instruct-8B"),
])
def test_ptp_quickstart_advanced_eagle3(llm_root, llm_venv, model_name,
                                        model_path, eagle_model_path):
    print(f"Testing {model_name}.")
    example_root = Path(os.path.join(llm_root, "examples", "pytorch"))
    with tempfile.NamedTemporaryFile(mode='w+t',
                                     suffix=f".{model_name}.log",
                                     dir="./",
                                     delete=True,
                                     delete_on_close=True) as running_log:
        llm_venv.run_cmd([
            str(example_root / "quickstart_advanced.py"),
            "--spec_decode_nextn",
            "4",
            "--spec_decode_algo",
            "eagle3",
            "--model_dir",
            f"{llm_models_root()}/{model_path}",
            "--eagle_model_dir",
            f"{llm_models_root()}/{eagle_model_path}",
            "--disable_kv_cache_reuse",
            "--disable_overlap_scheduler",
        ],
                         stdout=running_log)
        _check_mem_usage(running_log, [25.2, 0, 0, 0])


@skip_post_blackwell
@pytest.mark.skip_less_device_memory(110000)
@pytest.mark.skip_less_device(8)
@pytest.mark.parametrize("model_name,model_path", [
    pytest.param(
        'DeepSeek-R1', 'DeepSeek-R1/DeepSeek-R1', marks=skip_pre_hopper),
])
def test_ptp_quickstart_advanced_deepseek_r1_8gpus(llm_root, llm_venv,
                                                   model_name, model_path):
    print(f"Testing {model_name}.")
    example_root = Path(os.path.join(llm_root, "examples", "pytorch"))
    with tempfile.NamedTemporaryFile(mode='w+t',
                                     suffix=f".{model_name}.log",
                                     dir="./",
                                     delete=True,
                                     delete_on_close=True) as running_log:
        llm_venv.run_cmd([
            str(example_root / "quickstart_advanced.py"),
            "--model_dir",
            f"{llm_models_root()}/{model_path}",
            "--moe_tp_size=1",
            "--moe_ep_size=8",
            "--tp_size=8",
            "--use_cuda_graph",
            "--enable_attention_dp",
            f"--kv_cache_fraction={_MEM_FRACTION_95}",
            "--max_batch_size=1",
            "--max_seq_len=3000",
            "--disable_kv_cache_reuse",
        ],
                         stdout=running_log)
        _check_mem_usage(running_log, [106.3, 0, 0, 0], 8)


@skip_post_blackwell
@pytest.mark.skip_less_device_memory(110000)
@pytest.mark.skip_less_device(8)
@pytest.mark.parametrize("model_name,model_path", [
    pytest.param(
        'DeepSeek-R1', 'DeepSeek-R1/DeepSeek-R1', marks=skip_pre_hopper),
])
def test_relaxed_acceptance_quickstart_advanced_deepseek_r1_8gpus(
        llm_root, llm_venv, model_name, model_path):
    print(f"Testing {model_name}.")
    example_root = Path(os.path.join(llm_root, "examples", "pytorch"))
    with tempfile.NamedTemporaryFile(mode='w+t',
                                     suffix=f".{model_name}.log",
                                     dir="./",
                                     delete=True,
                                     delete_on_close=True) as running_log:
        llm_venv.run_cmd([
            str(example_root / "quickstart_advanced.py"),
            "--model_dir",
            f"{llm_models_root()}/{model_path}",
            "--moe_tp_size=1",
            "--moe_ep_size=8",
            "--tp_size=8",
            "--use_cuda_graph",
            f"--kv_cache_fraction={_MEM_FRACTION_95}",
            "--max_batch_size=1",
            "--max_seq_len=3000",
            "--disable_kv_cache_reuse",
            "--spec_decode_algo",
            "MTP",
            "--spec_decode_nextn",
            "5",
            "--use_relaxed_acceptance_for_thinking",
            "--relaxed_topk=10",
            "--relaxed_delta=0.5",
        ],
                         stdout=running_log)
        _check_mem_usage(running_log, [85.6, 0, 0, 0], 8)
    # TODO: relaxed acceptance is incompatible with attention dp
    # "--enable_attention_dp"


@pytest.mark.skip_less_device_memory(80000)
@pytest.mark.skip_less_device(8)
@pytest.mark.parametrize("model_name,model_path", [
    ("Llama3.1-70B-BF16", "llama-3.1-model/Meta-Llama-3.1-70B"),
    ("Mixtral-8x7B-BF16", "Mixtral-8x7B-v0.1"),
    pytest.param('Llama3.1-70B-FP8',
                 'llama-3.1-model/Llama-3.1-70B-Instruct-FP8',
                 marks=skip_pre_hopper),
    pytest.param('Llama3.1-405B-FP8',
                 'llama-3.1-model/Llama-3.1-405B-Instruct-FP8',
                 marks=skip_pre_hopper),
    pytest.param('Mixtral-8x7B-NVFP4',
                 'nvfp4-quantized/Mixtral-8x7B-Instruct-v0.1',
                 marks=skip_pre_blackwell),
    pytest.param('Nemotron-Ultra-253B',
                 'nemotron-nas/Llama-3_1-Nemotron-Ultra-253B-v1',
                 marks=skip_pre_hopper),
])
def test_ptp_quickstart_advanced_8gpus(llm_root, llm_venv, model_name,
                                       model_path):
    print(f"Testing {model_name}.")
    example_root = Path(os.path.join(llm_root, "examples", "pytorch"))
    mapping = {
        "Llama3.1-70B-BF16": 21.0,
        "Mixtral-8x7B-BF16": 16.5,
        "Llama3.1-70B-FP8": 14.9,
        "Llama3.1-405B-FP8": 63.2,
        "Mixtral-8x7B-NVFP4": 9.9,
        "Nemotron-Ultra-253B": 72.3
    }
    with tempfile.NamedTemporaryFile(mode='w+t',
                                     suffix=f".{model_name}.log",
                                     dir="./",
                                     delete=True,
                                     delete_on_close=True) as running_log:
        llm_venv.run_cmd([
            str(example_root / "quickstart_advanced.py"),
            "--enable_chunked_prefill",
            "--model_dir",
            f"{llm_models_root()}/{model_path}",
            "--tp_size=8",
            "--max_batch_size=32",
        ],
                         stdout=running_log)
        if model_name in mapping:
            _check_mem_usage(running_log, [mapping[model_name], 0, 0, 0], 8)


# This test is specifically to be run on 2 GPUs on Blackwell RTX 6000 Pro (SM120) architecture
# TODO: remove once we have a node with 8 GPUs and reuse test_ptp_quickstart_advanced_8gpus
@skip_no_sm120
@pytest.mark.skip_less_device_memory(80000)
@pytest.mark.skip_less_device(2)
@pytest.mark.parametrize("model_name,model_path", [
    ("Llama3.1-70B-BF16", "llama-3.1-model/Meta-Llama-3.1-70B"),
    ('Nemotron-Super-49B-v1-BF16',
     'nemotron-nas/Llama-3_3-Nemotron-Super-49B-v1'),
    ("Mixtral-8x7B-BF16", "Mixtral-8x7B-Instruct-v0.1"),
])
def test_ptp_quickstart_advanced_2gpus_sm120(llm_root, llm_venv, model_name,
                                             model_path):
    print(f"Testing {model_name} on 2 GPUs (SM120+).")
    example_root = Path(os.path.join(llm_root, "examples", "pytorch"))
    llm_venv.run_cmd([
        str(example_root / "quickstart_advanced.py"),
        "--enable_chunked_prefill",
        "--model_dir",
        f"{llm_models_root()}/{model_path}",
        "--tp_size=2",
    ])


@skip_pre_blackwell
def test_ptp_quickstart_advanced_mixed_precision(llm_root, llm_venv):
    example_root = Path(os.path.join(llm_root, "examples", "pytorch"))
    model_path = "Llama-3_1-8B-Instruct_fp8_nvfp4_hf"
    with tempfile.NamedTemporaryFile(mode='w+t',
                                     suffix=f".{model_path}.log",
                                     dir="./",
                                     delete=True,
                                     delete_on_close=True) as running_log:
        llm_venv.run_cmd([
            str(example_root / "quickstart_advanced.py"),
            "--model_dir",
            f"{llm_models_root()}/{model_path}",
        ],
                         stdout=running_log)
        _check_mem_usage(running_log, [12.0, 0, 0, 0])


@pytest.mark.parametrize("modality", ["image", "video"])
@pytest.mark.parametrize("model_name,model_path", [
    ("NVILA-8B-FP16", "vila/NVILA-8B"),
    ("llava-v1.6-mistral-7b", "llava-v1.6-mistral-7b-hf"),
    ("qwen2-vl-7b-instruct", "Qwen2-VL-7B-Instruct"),
    ("qwen2.5-vl-7b-instruct", "Qwen2.5-VL-7B-Instruct"),
])
def test_ptp_quickstart_multimodal(llm_root, llm_venv, model_name, model_path,
                                   modality):
    llm_venv.run_cmd(
        ['-m', 'pip', 'install', 'flash-attn==2.7.3', '--no-build-isolation'])

    example_root = Path(os.path.join(llm_root, "examples", "pytorch"))
    test_data_root = Path(
        os.path.join(llm_models_root(), "multimodals", "test_data"))
    print(f"Accuracy test {model_name} {modality} mode with example inputs.")
    accuracy_inputs = {
        "image": {
            "prompt": [
                "Describe the natural environment in the image.",
                "Describe the object and the weather condition in the image.",
                "Describe the traffic condition on the road in the image.",
            ],
            "media": [
                str(test_data_root / "seashore.png"),
                str(test_data_root / "inpaint.png"),
                str(test_data_root / "61.jpg"),
            ],
        },
        "video": {
            "prompt": [
                "Tell me what you see in the video briefly.",
                "Describe the scene in the video briefly.",
            ],
            "media": [
                str(test_data_root / "OAI-sora-tokyo-walk.mp4"),
                str(test_data_root / "world.mp4"),
            ],
        },
    }

    expected_keywords = {
        "NVILA-8B-FP16": {
            "image": [
                ["stormy", "ocean", "waves", "clouds", "gray", "sky"],
                ["rock", "formation", "sunny", "sky", "clouds"],
                ["road", "busy", "car", "black", "blue"],
            ],
            "video": [
                ["woman", "street", "night", "walking", "camera"],
                [
                    "stunning", "earth", "space", "planet", "curvature", "dark",
                    "bright", "contrast", "illuminate"
                ],
            ],
        },
        "llava-v1.6-mistral-7b": {
            "image": [
                [
                    "ocean", "cloud", "waves", "white", "shore", "large",
                    "dramatic", "breaking"
                ],
                ["mountain", "butte", "flat", "top", "sky"],
                ["highway", "vehicles", "traffic", "divider", "suburban"],
            ],
        },
        "qwen2-vl-7b-instruct": {
            "image": [
                ["ocean", "waves", "shore", "natural", "clouds", "turbulent"],
                [
                    "mountainous", "landscape", "rock", "peak", "weather",
                    "steep"
                ],
                ["traffic", "vehicles", "moderate", "lanes", "road"],
            ],
            "video": [
                ["city", "night", "lights", "jacket", "wet"],
                ["earth", "spinning", "black", "illuminated", "lights"],
            ],
        },
        "qwen2.5-vl-7b-instruct": {
            "image": [
                ["dramatic", "moody", "stormy", "turbulent", "wave"],
                [
                    "dome", "yosemite", "landmark", "sunny", "rock", "clouds",
                    "pleasant"
                ],
                ["highway", "traffic", "vehicles", "bus", "police"],
            ],
            "video": [
                ["woman", "neon", "night", "jacket", "wet"],
                ["earth", "rotating", "night", "lights", "cities"],
            ],
        },
    }

    cmd = [
        str(example_root / "quickstart_multimodal.py"),
        "--model_dir",
        f"{llm_models_root()}/{model_path}",
        "--modality",
        modality,
        "--prompt",
        *accuracy_inputs[modality]["prompt"],
        "--media",
        *accuracy_inputs[modality]["media"],
        "--disable_kv_cache_reuse",
    ]
    # NOTE
    # Qwen2-VL and Qwen2-5-VL model need larger max_num_tokens.
    if model_name in ["qwen2-vl-7b-instruct", "qwen2.5-vl-7b-instruct"
                      ] and modality == "video":
        cmd.append("--max_num_tokens=16384")
    output = llm_venv.run_cmd(cmd, caller=check_output)

    def parse_output(text):
        results = []
        text_lists = re.split(r"\[\d+\] Prompt:", text)
        for item in text_lists:
            item = item.replace(os.linesep, "")
            while True:
                match = re.search(r"(Generated text: \'(.*?)\')", item,
                                  re.MULTILINE)
                if match is None:
                    break
                _, end = match.span(1)
                results.append(match.group(2))
                item = item[end:]
        return results

    match_ratio = 4.0 / 5
    if model_name == "qwen2-vl-7b-instruct" and modality == "image":
        match_ratio = 4.0 / 6

    for prompt_output, prompt_keywords in zip(
            parse_output(output), expected_keywords[model_name][modality]):
        matches = [
            keyword in prompt_output.lower() for keyword in prompt_keywords
        ]
        obs_match_ratio = 1. * sum(matches) / len(matches)
        assert obs_match_ratio >= match_ratio, f"Incorrect output!\nGenerated \"{prompt_output}\"\nExpected keywords \"{prompt_keywords}\"\n Matched keywords: {matches}\n Observed match ratio {obs_match_ratio} below threshold {match_ratio}"

    print("All answers are correct!")

    if not any(name in model_name for name in ["NVILA"]):
        print(f"Skipping functionality test for {model_name}.")
        return

    print(f"Functionality test {model_name} {modality} mode.")
    functionality_inputs = {
        "image": {
            "prompt":
            "Describe the two images in detail.",
            "media": [
                "https://huggingface.co/datasets/huggingface/documentation-images/resolve/main/diffusers/inpaint.png",
                "https://huggingface.co/datasets/Sayali9141/traffic_signal_images/resolve/main/61.jpg",
            ],
        },
        "video": {
            "prompt":
            "Tell me what you see in the video briefly.",
            "media": [
                "https://huggingface.co/datasets/Efficient-Large-Model/VILA-inference-demos/resolve/main/OAI-sora-tokyo-walk.mp4",
                "https://huggingface.co/datasets/Efficient-Large-Model/VILA-inference-demos/resolve/main/world.mp4",
            ],
        },
    }

    mapping = {
        "NVILA-8B-FP16": [72.3, 0.6],
    }

    with tempfile.NamedTemporaryFile(mode='w+t',
                                     suffix=f".{model_name}.log",
                                     dir="./",
                                     delete=True,
                                     delete_on_close=True) as running_log:
        llm_venv.run_cmd([
            str(example_root / "quickstart_multimodal.py"),
            "--model_dir",
            f"{llm_models_root()}/{model_path}",
            "--modality",
            modality,
            "--prompt",
            functionality_inputs[modality]["prompt"],
            "--media",
            *functionality_inputs[modality]["media"],
            "--disable_kv_cache_reuse",
        ],
                         stdout=running_log)

        if model_name in mapping:
            peak, fraction = mapping[model_name]
            _check_mem_usage(running_log, [peak, 0, 0, 0])


@pytest.mark.parametrize("model_name,model_path", [
    ("BertForSequenceClassification", "bert/bert-base-uncased-yelp-polarity"),
])
@pytest.mark.parametrize("backend", ["VANILLA", "TRTLLM"])
def test_ptp_quickstart_bert(llm_root, llm_venv, model_name, model_path,
                             backend):
    print(f"Testing {model_name} with {backend} backend.")
    import torch
    from transformers import AutoModelForSequenceClassification, AutoTokenizer

    from tensorrt_llm import SamplingParams
    from tensorrt_llm._torch import LLM
    from tensorrt_llm.sampling_params import SamplingParams
    prompts = [
        "Hello, my name is",
        "The president of the United States is",
        "The capital of France is",
        "The future of AI is",
    ]
    model_dir = f"{llm_models_root()}/{model_path}"
    # NOTE: Bert model return logits for now
    sampling_param = SamplingParams(max_tokens=32, return_context_logits=True)
    with LLM(
            model=model_dir,
            attn_backend=backend,
            disable_overlap_scheduler=True,
    ) as llm:

        outputs = llm.generate(prompts, sampling_params=sampling_param)
    # Print the outputs.
    tllm_logits = []
    for output in outputs:
        prompt = output.prompt
        tllm_logit = output.context_logits.cpu()[0, :]
        print(f"Prompt: {prompt!r}, Context logits: {tllm_logit}")
        tllm_logits += [tllm_logit]
    # Stack the output
    tllm_logits = torch.stack(tllm_logits)

    tokenizer = AutoTokenizer.from_pretrained(model_dir)
    # NOTE: assume the model is BertForSequenceClassification for now
    # load BertForSequenceClassification model
    hf_model = AutoModelForSequenceClassification.from_pretrained(model_dir)
    hf_model = hf_model.half().to(tllm_logits.device)

    with torch.inference_mode():
        inputs = tokenizer(prompts, return_tensors="pt",
                           padding='longest').to(hf_model.device)
        hf_outputs = hf_model(**inputs)
        hf_logit = hf_outputs.logits.float()

    torch.testing.assert_close(tllm_logits, hf_logit, rtol=1.5e-2, atol=1.5e-2)
    # If assert passes, print success message.
    print("Success: HF model logits match TRTLLM logits!")


@pytest.mark.parametrize("model_name,model_path", [
    ("Llama3.1-8B-BF16", "llama-3.1-model/Meta-Llama-3.1-8B"),
])
def test_ptp_star_attention_example(llm_root, llm_venv, model_name, model_path,
                                    star_attention_input_root):
    print(f"Testing {model_name}.")
    workspace = llm_venv.get_working_directory()
    example_root = Path(os.path.join(llm_root, "examples", "pytorch"))
    input_file = Path(
        os.path.join(star_attention_input_root,
                     "test_star_attention_input.jsonl"))
    output_file = Path(os.path.join(workspace, "star_attention_output.jsonl"))
    llm_venv.run_cmd([
        str(example_root / "star_attention.py"),
        "--model_path",
        f"{llm_models_root()}/{model_path}",
        "--sa_block_size=200",
        "--sa_anchor_size=200",
        f"--input_file={input_file}",
        f"--output_file={output_file}",
    ])


@pytest.mark.skip_less_device_memory(80000)
@pytest.mark.parametrize("model_name,model_path", [
    ("DeepSeek-R1-Distill-Qwen-7B", "DeepSeek-R1/DeepSeek-R1-Distill-Qwen-7B"),
])
def test_ptp_scaffolding(llm_root, llm_venv, model_name, model_path):
    print(f"Testing scaffolding {model_name}.")
    example_root = Path(os.path.join(llm_root, "examples", "scaffolding"))
    input_file = Path(os.path.join(example_root, "test.jsonl"))
    llm_venv.run_cmd([
        str(example_root / "run_majority_vote_aime24.py"),
        "--model_dir",
        f"{llm_models_root()}/{model_path}",
        f"--jsonl_file={input_file}",
        "--threshold=0.5",
    ])


@pytest.mark.skip_less_device_memory(80000)
@pytest.mark.skip_less_device(4)
@pytest.mark.parametrize("model_path", [
    pytest.param('llama-3.3-models/Llama-3.3-70B-Instruct',
                 marks=skip_pre_hopper),
    pytest.param('Llama-4-Maverick-17B-128E-Instruct', marks=skip_pre_hopper),
])
def test_ptp_quickstart_advanced_llama_2nodes(llm_root, llm_venv, model_path):
    print(f"Testing {model_path}.")
    example_root = Path(os.path.join(llm_root, "examples", "pytorch"))
    run_cmd = [
        "trtllm-llmapi-launch",
        "python3",
        str(example_root / "quickstart_advanced.py"),
        f"--model_dir={llm_models_root()}/{model_path}",
        "--moe_ep_size=8",
        "--tp_size=16",
        "--use_cuda_graph",
        f"--kv_cache_fraction={_MEM_FRACTION_50}",
        "--max_batch_size=32",
        "--max_num_tokens=2048",
        "--disable_kv_cache_reuse",
    ]
    check_call(" ".join(run_cmd), shell=True, env=llm_venv._new_env)


# End of Pivot-To-Python examples<|MERGE_RESOLUTION|>--- conflicted
+++ resolved
@@ -1569,7 +1569,6 @@
         _check_mem_usage(running_log, [54.50, 0, 0, 0])
 
 
-<<<<<<< HEAD
 @pytest.mark.skip_less_device(4)
 def test_ptq_quickstart_advanced_bs1(llm_root, llm_venv):
     model_name = "DeepSeek-V3-Lite-FP8"
@@ -1593,7 +1592,8 @@
         "--model_dir",
         f"{llm_models_root()}/{model_path}",
     ])
-=======
+
+
 @pytest.mark.parametrize("model_name,model_path", [
     ("Llama-3.1-8B-Instruct", "llama-3.1-model/Llama-3.1-8B-Instruct"),
 ])
@@ -1620,7 +1620,6 @@
         ],
                          stdout=running_log)
         _check_mem_usage(running_log, [4.60, 0, 0, 0])
->>>>>>> f414a079
 
 
 @pytest.mark.skip_less_device_memory(80000)
