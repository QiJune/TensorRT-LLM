--- conflicted
+++ resolved
@@ -18,11 +18,7 @@
                                              userbuffers_allreduce_finalize)
 from tensorrt_llm._torch.modules.linear import Linear, TensorParallelMode
 from tensorrt_llm._torch.modules.rms_norm import RMSNorm
-<<<<<<< HEAD
-from tensorrt_llm._utils import TensorWrapper, convert_to_torch_tensor
 from tensorrt_llm.mapping import Mapping
-=======
->>>>>>> 7b033505
 from tensorrt_llm.models.modeling_utils import QuantConfig
 from tensorrt_llm.quantization import QuantAlgo
 
@@ -691,18 +687,14 @@
         self.rank = rank
         self.hidden_size = hidden_size
         self.dtype = dtype
-        self.ar_0 = AllReduce(
-            ParallelConfig(tensor_parallel_size=tp_size,
-                           tensor_parallel_rank=rank,
-                           tensor_parallel_mode=TensorParallelMode.ROW)).cuda()
-        self.ar_1 = AllReduce(
-            ParallelConfig(tensor_parallel_size=tp_size,
-                           tensor_parallel_rank=rank,
-                           tensor_parallel_mode=TensorParallelMode.ROW)).cuda()
-        self.ar_2 = AllReduce(
-            ParallelConfig(tensor_parallel_size=tp_size,
-                           tensor_parallel_rank=rank,
-                           tensor_parallel_mode=TensorParallelMode.ROW)).cuda()
+        mapping = Mapping(
+            world_size=tp_size,
+            tp_size=tp_size,
+            rank=rank,
+        )
+        self.ar_0 = AllReduce(mapping).cuda()
+        self.ar_1 = AllReduce(mapping).cuda()
+        self.ar_2 = AllReduce(mapping).cuda()
         self.norm0 = RMSNorm(hidden_size=hidden_size, eps=eps,
                              dtype=dtype).cuda()
         self.norm1 = RMSNorm(hidden_size=hidden_size, eps=eps,
